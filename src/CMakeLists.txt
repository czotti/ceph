include(GetGitRevisionDescription)

enable_language(C ASM)
include(GNUInstallDirs)
# for erasure and compressor plugins
set(CMAKE_INSTALL_PKGLIBDIR ${CMAKE_INSTALL_LIBDIR}/${PROJECT_NAME})
set(CMAKE_INSTALL_FULL_PKGLIBDIR ${CMAKE_INSTALL_FULL_LIBDIR}/${PROJECT_NAME})
# so libceph-common can be found
set(CMAKE_INSTALL_RPATH_USE_LINK_PATH TRUE)
if(NOT CMAKE_INSTALL_RPATH)
  set(CMAKE_INSTALL_RPATH "${CMAKE_INSTALL_FULL_PKGLIBDIR}")
endif()

# to be compatible with configure_files shared with autoconfig
set(bindir ${CMAKE_INSTALL_FULL_BINDIR})
set(sbindir ${CMAKE_INSTALL_FULL_SBINDIR})
set(libdir ${CMAKE_INSTALL_FULL_LIBDIR})
set(sysconfdir ${CMAKE_INSTALL_FULL_SYSCONFDIR})
set(libexecdir ${CMAKE_INSTALL_FULL_LIBEXECDIR})
set(pkgdatadir ${CMAKE_INSTALL_FULL_DATADIR})
set(datadir ${CMAKE_INSTALL_FULL_DATADIR}/${PROJECT_NAME})
set(prefix ${CMAKE_INSTALL_PREFIX})

add_definitions("-DCEPH_LIBDIR=\"${CMAKE_INSTALL_FULL_LIBDIR}\"")
add_definitions("-DCEPH_PKGLIBDIR=\"${CMAKE_INSTALL_FULL_PKGLIBDIR}\"")
add_definitions("-DHAVE_CONFIG_H -D__CEPH__ -D_REENTRANT -D_THREAD_SAFE -D__STDC_FORMAT_MACROS")
add_definitions("-D_FILE_OFFSET_BITS=64")
if(LINUX)
  add_definitions("-D_GNU_SOURCE")
endif()

set(CMAKE_C_FLAGS "${CMAKE_C_FLAGS} -Wall -Wtype-limits -Wignored-qualifiers -Winit-self")
set(CMAKE_C_FLAGS "${CMAKE_C_FLAGS} -Wpointer-arith -Werror=format-security -fno-strict-aliasing -fsigned-char")

set(CMAKE_CXX_FLAGS "${CMAKE_CXX_FLAGS} -ftemplate-depth-1024 -Wno-invalid-offsetof")
set(CMAKE_CXX_FLAGS "${CMAKE_CXX_FLAGS} -Wnon-virtual-dtor")
set(CMAKE_CXX_FLAGS "${CMAKE_CXX_FLAGS} -Wno-unknown-pragmas")
set(CMAKE_C_FLAGS "${CMAKE_C_FLAGS} -Wno-unknown-pragmas")
if(CMAKE_CXX_COMPILER_ID STREQUAL GNU)
  set(CMAKE_C_FLAGS "${CMAKE_C_FLAGS} -rdynamic")
  set(CMAKE_CXX_FLAGS "${CMAKE_CXX_FLAGS} -Wstrict-null-sentinel -Woverloaded-virtual")
  if(NOT WITH_OSD_INSTRUMENT_FUNCTIONS)
    set(CMAKE_EXE_LINKER_FLAGS "${CMAKE_EXE_LINKER_FLAGS} -pie")
  endif()
elseif(CMAKE_CXX_COMPILER_ID STREQUAL Clang)
  set(CMAKE_EXE_LINKER_FLAGS "-Wl,-export-dynamic")
  set(CMAKE_LINKER_FLAGS "${CMAKE_LINKER_FLAGS} -rdynamic -Wl,-export-dynamic -export-dynamic")
  set(CMAKE_CXX_FLAGS "${CMAKE_CXX_FLAGS} -Wno-inconsistent-missing-override -Wno-mismatched-tags")
  set(CMAKE_CXX_FLAGS "${CMAKE_CXX_FLAGS} -Wno-unused-private-field")
  set(CMAKE_C_FLAGS "${CMAKE_C_FLAGS} -Wno-unused-function")
  set(CMAKE_C_FLAGS "${CMAKE_C_FLAGS} -Wno-unused-local-typedef")
  set(CMAKE_C_FLAGS "${CMAKE_C_FLAGS} -Wno-varargs")
  set(CMAKE_C_FLAGS "${CMAKE_C_FLAGS} -Wno-gnu-designator")
  set(CMAKE_C_FLAGS "${CMAKE_C_FLAGS} -Wno-missing-braces -Wno-parentheses -Wno-deprecated-register")
endif(CMAKE_CXX_COMPILER_ID STREQUAL GNU)
set(CMAKE_CXX_FLAGS "${CMAKE_C_FLAGS} ${CMAKE_CXX_FLAGS}")

if(NOT CMAKE_BUILD_TYPE)
  set(CMAKE_BUILD_TYPE "RelWithDebInfo" CACHE STRING "Default BUILD_TYPE is RelWithDebInfo, other options are: Debug, Release, and MinSizeRel." FORCE) 
endif()

if(NOT CMAKE_BUILD_TYPE STREQUAL Debug)
  # we use assert(3) for testing, so scrub the -DNDEBUG defined by default
  string(TOUPPER "${CMAKE_BUILD_TYPE}" build_type_upper)
  foreach(flags
      CMAKE_CXX_FLAGS_${build_type_upper}
      CMAKE_C_FLAGS_${build_type_upper})
    string(REGEX REPLACE "(^| )[/-]D *NDEBUG($| )" " " "${flags}" "${${flags}}")
  endforeach()
endif()

include(CheckCCompilerFlag)
if(CMAKE_CXX_COMPILER_ID STREQUAL GNU)
  CHECK_C_COMPILER_FLAG("-U_FORTIFY_SOURCE -D_FORTIFY_SOURCE=2" HAS_FORTIFY_SOURCE)
  if(NOT CMAKE_BUILD_TYPE STREQUAL Debug)
    if(HAS_FORTIFY_SOURCE)
      set(CMAKE_C_FLAGS "${CMAKE_C_FLAGS} -U_FORTIFY_SOURCE -D_FORTIFY_SOURCE=2")
      set(CMAKE_CXX_FLAGS "${CMAKE_C_FLAGS} -U_FORTIFY_SOURCE -D_FORTIFY_SOURCE=2")
    endif()
  endif()
  CHECK_C_COMPILER_FLAG(-fstack-protector-strong HAS_STACK_PROTECT)
  if (HAS_STACK_PROTECT)
    set(CMAKE_C_FLAGS "${CMAKE_C_FLAGS} -fstack-protector-strong")
    set(CMAKE_CXX_FLAGS "${CMAKE_CXX_FLAGS} -fstack-protector-strong")
  endif()
endif(CMAKE_CXX_COMPILER_ID STREQUAL GNU)

include(SIMDExt)
if(HAVE_INTEL)
  set(CMAKE_ASM_COMPILER  ${PROJECT_SOURCE_DIR}/src/yasm-wrapper)
  set(CMAKE_ASM_FLAGS "-f elf64")
endif()

execute_process(
  COMMAND yasm -f elf64 ${CMAKE_SOURCE_DIR}/src/common/crc32c_intel_fast_asm.s -o /dev/null
  RESULT_VARIABLE no_yasm
  OUTPUT_QUIET)
if(no_yasm)
  message(STATUS " we do not have a modern/working yasm")
else(no_yasm)
  message(STATUS " we have a modern and working yasm")
  if(CMAKE_SYSTEM_PROCESSOR MATCHES "amd64|x86_64")
    message(STATUS " we are x84_64")
    set(save_quiet ${CMAKE_REQUIRED_QUIET})
    set(CMAKE_REQUIRED_QUIET true)
    include(CheckCXXSourceCompiles)
    check_cxx_source_compiles("
      #if defined(__x86_64__) && defined(__ILP32__)
      #error x32
      #endif
      int main() {}
      " not_arch_x32)
    set(CMAKE_REQUIRED_QUIET ${save_quiet})
    if(not_arch_x32)
      message(STATUS " we are not x32")
      set(HAVE_GOOD_YASM_ELF64 1)
      execute_process(COMMAND yasm -f elf64 -i
        ${CMAKE_SOURCE_DIR}/src/isa-l/include/
        ${CMAKE_SOURCE_DIR}/src/isa-l/erasure_code/gf_vect_dot_prod_avx2.asm
        -o /dev/null
        RESULT_VARIABLE rc
        OUTPUT_QUIET)
      if(NOT rc)
        set(HAVE_BETTER_YASM_ELF64 1)
        message(STATUS " yasm can also build the isa-l stuff")
      endif(NOT rc)
    else(not_arch_x32)
      message(STATUS " we are x32; no yasm for you")
    endif(not_arch_x32)
  else(CMAKE_SYSTEM_PROCESSOR MATCHES "amd64|x86_64")
    message(STATUS " we are not x86_64 && !x32")
  endif(CMAKE_SYSTEM_PROCESSOR MATCHES "amd64|x86_64")
endif(no_yasm)

# require c++11
if(CMAKE_VERSION VERSION_LESS "3.1")
  include(CheckCXXCompilerFlag)
  CHECK_CXX_COMPILER_FLAG("-std=c++11" COMPILER_SUPPORTS_CXX11)
  if(NOT COMPILER_SUPPORTS_CXX11)
    message(FATAL_ERROR
      "The compiler ${CMAKE_CXX_COMPILER} has no C++11 support.")
  endif()
  set(CMAKE_CXX_FLAGS "${CMAKE_CXX_FLAGS} -std=c++11")
  include(CheckCCompilerFlag)
  CHECK_C_COMPILER_FLAG("-std=gnu99" COMPILER_SUPPORTS_GNU99)
  if(NOT COMPILER_SUPPORTS_GNU99)
    message(FATAL_ERROR
      "The compiler ${CMAKE_C_COMPILER} has no GNU C99 support.")
  endif()
  set(CMAKE_C_FLAGS "${CMAKE_C_FLAGS} -std=gnu99")
else()
  set(CMAKE_CXX_STANDARD 11)
  set(CMAKE_CXX_EXTENSIONS OFF)
  set(CMAKE_CXX_STANDARD_REQUIRED ON)
  set(CMAKE_C_STANDARD 99)
  # we use `asm()` to inline assembly, so enable the GNU extension
  set(CMAKE_C_EXTENSIONS ON)
  set(C_STANDARD_REQUIRED ON)
endif()

## Handle diagnostics color if compiler supports them.
CHECK_C_COMPILER_FLAG("-fdiagnostics-color=always"
  COMPILER_SUPPORTS_DIAGNOSTICS_COLOR)

set(DIAGNOSTICS_COLOR "auto"
  CACHE STRING "Used if the C/C++ compiler supports the -fdiagnostics-color option. May have one of three values -- 'auto' (default), 'always', or 'never'. If set to 'always' and the compiler supports the option, 'make [...] | less -R' will make visible diagnostics colorization of compiler output.")

if(COMPILER_SUPPORTS_DIAGNOSTICS_COLOR)
  set(CMAKE_C_FLAGS "${CMAKE_C_FLAGS} -fdiagnostics-color=${DIAGNOSTICS_COLOR}")
  set(CMAKE_CXX_FLAGS "${CMAKE_CXX_FLAGS} -fdiagnostics-color=${DIAGNOSTICS_COLOR}")
endif()

set(EXTRALIBS rt ${CMAKE_DL_LIBS} ${ATOMIC_OPS_LIBRARIES})
if(LINUX)
  set(LIB_RESOLV resolv)
  list(APPEND EXTRALIBS ${LIB_RESOLV})
endif(LINUX)

option(WITH_PROFILER "build extra profiler binaries" OFF)
if(WITH_PROFILER)
  find_package(gperftools REQUIRED)
  list(APPEND EXTRALIBS profiler)
endif(WITH_PROFILER)

if(${ENABLE_COVERAGE})
  find_program(HAVE_GCOV gcov)
  if(NOT HAVE_GCOV)
    message(FATAL_ERROR "Coverage Enabled but gcov Not Found")
  endif(NOT HAVE_GCOV)
  set(CMAKE_CXX_FLAGS "${CMAKE_CXX_FLAGS} -fprofile-arcs -ftest-coverage -O0")
  set(CMAKE_C_FLAGS "${CMAKE_C_FLAGS} -fprofile-arcs -ftest-coverage")
  list(APPEND EXTRALIBS gcov)
endif(${ENABLE_COVERAGE})

if(USE_NSS)
  if(NSS_FOUND)
    if(NSPR_FOUND)
      set(CMAKE_CXX_FLAGS "${CMAKE_CXX_FLAGS} -I${NSS_INCLUDE_DIR} -I${NSPR_INCLUDE_DIR}")
    endif(NSPR_FOUND)
  endif(NSS_FOUND)
endif(USE_NSS)

set(GCOV_PREFIX_STRIP 4)

# the src/.git_version file may be written out by make-dist; otherwise
# we pull the git version from .git
option(ENABLE_GIT_VERSION "build Ceph with git version string" ON)
if(${ENABLE_GIT_VERSION})
  get_git_head_revision(GIT_REFSPEC CEPH_GIT_VER)
  git_describe(CEPH_GIT_NICE_VER --always)
  #if building from a source tarball via make-dist
  if(${CEPH_GIT_VER} STREQUAL "GITDIR-NOTFOUND")
    message(STATUS "Ceph/.git directory not found, parsing ${CMAKE_CURRENT_SOURCE_DIR}/.git_version for CEPH_GIT_VER and CEPH_GIT_NICE_VER")
    file(STRINGS ${CMAKE_CURRENT_SOURCE_DIR}/.git_version CEPH_GIT_SHA_AND_TAG)
    list(GET CEPH_GIT_SHA_AND_TAG 0 CEPH_GIT_VER)
    list(GET CEPH_GIT_SHA_AND_TAG 1 CEPH_GIT_NICE_VER)
  endif(${CEPH_GIT_VER} STREQUAL "GITDIR-NOTFOUND")
  # remove 'v' prefix from raw git version
  string(SUBSTRING ${CEPH_GIT_NICE_VER} 1 -1 CEPH_GIT_NICE_VER)
else(${ENABLE_GIT_VERSION})
  set(CEPH_GIT_VER "no_version")
  set(CEPH_GIT_NICE_VER "Development")
endif(${ENABLE_GIT_VERSION})

# the src/ceph_release file is 3 lines,
#   <release number, e.g. '12' for luminous>
#   <release name, e.g. 'luminous'>
#   <release type: 'dev' for x.0.z, 'rc' or x.1.z, or 'stable' or x.2.z>
# note that the release name is semi-redundant and must match CEPH_RELEASE_*
# definitions in include/rados.h and common/ceph_strings.c.
file(STRINGS ${CMAKE_CURRENT_SOURCE_DIR}/ceph_release CEPH_RELEASE_FILE)
list(GET CEPH_RELEASE_FILE 0 CEPH_RELEASE)
list(GET CEPH_RELEASE_FILE 1 CEPH_RELEASE_NAME)
list(GET CEPH_RELEASE_FILE 2 CEPH_RELEASE_TYPE)

option(WITH_OCF "build OCF-compliant cluster resource agent" OFF)
if(WITH_OCF)
  add_subdirectory(ocf)
endif()

option(WITH_CEPHFS_JAVA "build libcephfs Java bindings" OFF)
if(WITH_CEPHFS_JAVA)
  add_subdirectory(java)
endif()

# Python stuff
find_package(PythonInterp 2 REQUIRED)
find_package(PythonLibs 2 REQUIRED)

option(WITH_PYTHON3 "build python3 bindings" "CHECK")
if(WITH_PYTHON3 MATCHES "check|CHECK")
  find_package(Python3Interp 3 QUIET)
  find_package(Python3Libs 3 QUIET)
  if(PYTHON3INTERP_FOUND AND PYTHON3LIBS_FOUND)
    set(WITH_PYTHON3 ON)
  else()
    set(WITH_PYTHON3 OFF)
  endif()
elseif(WITH_PYTHON3)
  find_package(Python3Interp 3 REQUIRED)
  find_package(Python3Libs 3 REQUIRED)
endif()

if(HAVE_XIO)
  set(CMAKE_CXX_FLAGS "${CMAKE_CXX_FLAGS} -I${XIO_INCLUDE_DIR}")
  list(APPEND EXTRALIBS ${XIO_LIBRARY} pthread rt)
endif(HAVE_XIO)

if(HAVE_RDMA)
  set(CMAKE_CXX_FLAGS "${CMAKE_CXX_FLAGS} -I${RDMA_INCLUDE_DIR}")
  list(APPEND EXTRALIBS ${RDMA_LIBRARIES} pthread rt)
endif(HAVE_RDMA)

if(HAVE_DPDK)
  set(CMAKE_CXX_FLAGS "-march=native ${CMAKE_CXX_FLAGS} -I${DPDK_INCLUDE_DIR}")
  list(APPEND EXTRALIBS ${DPDK_LIBRARY})
  if(NOT USE_CRYPTOPP)
    message(FATAL_ERROR "CRYPTOPP must be supported when enable DPDK.")
  endif(NOT USE_CRYPTOPP)
  list(APPEND EXTRALIBS ${DPDK_LIBRARIES})
endif(HAVE_DPDK)

# sort out which allocator to use
if(ALLOCATOR STREQUAL "tcmalloc")
  set(ALLOC_LIBS ${GPERFTOOLS_TCMALLOC_LIBRARY})
  set(CMAKE_CXX_FLAGS "${CMAKE_CXX_FLAGS} -fno-builtin-malloc -fno-builtin-calloc -fno-builtin-realloc -fno-builtin-free")
  set(TCMALLOC_srcs perfglue/heap_profiler.cc)
elseif(ALLOCATOR STREQUAL "tcmalloc_minimal")
  set(ALLOC_LIBS ${GPERFTOOLS_TCMALLOC_MINIMAL_LIBRARY})
  set(CMAKE_CXX_FLAGS "${CMAKE_CXX_FLAGS} -fno-builtin-malloc -fno-builtin-calloc -fno-builtin-realloc -fno-builtin-free")
  set(TCMALLOC_srcs perfglue/disabled_heap_profiler.cc)
elseif(ALLOCATOR STREQUAL "jemalloc")
  set(ALLOC_LIBS ${JEMALLOC_LIBRARIES})
  set(CMAKE_CXX_FLAGS "${CMAKE_CXX_FLAGS} -fno-builtin-malloc -fno-builtin-calloc -fno-builtin-realloc -fno-builtin-free")
  set(TCMALLOC_srcs perfglue/disabled_heap_profiler.cc)
elseif(ALLOCATOR STREQUAL "libc")
  set(TCMALLOC_srcs perfglue/disabled_heap_profiler.cc)
endif()

# tcmalloc heap profiler
set(heap_profiler_files ${TCMALLOC_srcs})
add_library(heap_profiler_objs OBJECT ${heap_profiler_files})

if (WITH_BLKIN)
  add_subdirectory(blkin/blkin-lib)
endif(WITH_BLKIN)

# Common infrastructure
configure_file(
  ${CMAKE_SOURCE_DIR}/src/ceph_ver.h.in.cmake
  ${CMAKE_BINARY_DIR}/src/include/ceph_ver.h
  @ONLY)

set(auth_files
  auth/AuthAuthorizeHandler.cc
  auth/AuthClientHandler.cc
  auth/AuthSessionHandler.cc
  auth/AuthMethodList.cc
  auth/cephx/CephxAuthorizeHandler.cc
  auth/cephx/CephxClientHandler.cc
  auth/cephx/CephxProtocol.cc
  auth/cephx/CephxSessionHandler.cc
  auth/none/AuthNoneAuthorizeHandler.cc
  auth/unknown/AuthUnknownAuthorizeHandler.cc
  auth/Crypto.cc
  auth/KeyRing.cc
  auth/RotatingKeyRing.cc)

set(mds_files)
list(APPEND mds_files
  mds/MDSMap.cc
  mds/FSMap.cc
  mds/FSMapUser.cc
  mds/inode_backtrace.cc
  mds/mdstypes.cc
  mds/flock.cc)

set(crush_srcs
  crush/builder.c
  crush/mapper.c
  crush/crush.c
  crush/hash.c
  crush/CrushWrapper.cc
  crush/CrushCompiler.cc
  crush/CrushTester.cc
  crush/CrushLocation.cc)

add_library(crush_objs OBJECT ${crush_srcs})

add_subdirectory(json_spirit)

include_directories("${CMAKE_SOURCE_DIR}/src/xxHash")
include_directories(SYSTEM "${CMAKE_SOURCE_DIR}/src/rapidjson/include")

set(GMOCK_INCLUDE_DIRS
  "${CMAKE_SOURCE_DIR}/src/googletest/googletest/include/gmock")
set(GTEST_INCLUDE_DIRS
  "${CMAKE_SOURCE_DIR}/src/googletest/googletest/include/gtest")

include_directories("${CMAKE_SOURCE_DIR}/src/dmclock/src")
include_directories("${CMAKE_SOURCE_DIR}/src/dmclock/support/src")

# needed for source files that friend unit tests (e.g., using FRIEND_TEST)
include_directories("${CMAKE_SOURCE_DIR}/src/googletest/googletest/include")

set(xio_common_srcs)
if(HAVE_XIO)
  list(APPEND xio_common_srcs
    msg/xio/XioConnection.cc
    msg/xio/XioMsg.cc
    msg/xio/XioPool.cc
    msg/xio/XioMessenger.cc
    msg/xio/XioPortal.cc)
endif(HAVE_XIO)

set(async_rdma_common_srcs)
if(HAVE_RDMA)
  list(APPEND async_rdma_common_srcs
    msg/async/rdma/Infiniband.cc
    msg/async/rdma/RDMAConnectedSocketImpl.cc
    msg/async/rdma/RDMAServerSocketImpl.cc
    msg/async/rdma/RDMAStack.cc)
endif(HAVE_RDMA)

set(dpdk_common_srcs)
if(HAVE_DPDK)
  list(APPEND dpdk_common_srcs
    msg/async/dpdk/ARP.cc
    msg/async/dpdk/DPDK.cc
    msg/async/dpdk/dpdk_rte.cc
    msg/async/dpdk/DPDKStack.cc
    msg/async/dpdk/EventDPDK.cc
    msg/async/dpdk/IP.cc
    msg/async/dpdk/net.cc
    msg/async/dpdk/IPChecksum.cc
    msg/async/dpdk/Packet.cc
    msg/async/dpdk/TCP.cc
    msg/async/dpdk/UserspaceEvent.cc
    msg/async/dpdk/ethernet.cc)
  set(CMAKE_CXX_FLAGS "${CMAKE_CXX_FLAGS} -I${DPDK_INCLUDE_DIR}")
endif(HAVE_DPDK)

add_library(common_buffer_obj OBJECT
  common/buffer.cc)

add_library(common_texttable_obj OBJECT
  common/TextTable.cc)

set(libcommon_files
  ${CMAKE_BINARY_DIR}/src/include/ceph_ver.h
  ceph_ver.c
  common/AsyncOpTracker.cc
  common/DecayCounter.cc
  common/LogClient.cc
  common/LogEntry.cc
  common/PrebufferedStreambuf.cc
  common/BackTrace.cc
  common/perf_counters.cc
  common/perf_histogram.cc
  common/mutex_debug.cc
  common/Mutex.cc
  common/OutputDataSocket.cc
  common/admin_socket.cc
  common/admin_socket_client.cc
  common/bloom_filter.cc
  common/Readahead.cc
  common/cmdparse.cc
  common/escape.c
  common/url_escape.cc
  common/io_priority.cc
  common/Clock.cc
  common/ceph_time.cc
  common/mempool.cc
  common/Throttle.cc
  common/Timer.cc
  common/Finisher.cc
  common/environment.cc
  common/sctp_crc32.c
  common/crc32c.cc
  common/crc32c_intel_baseline.c
  xxHash/xxhash.c
  common/assert.cc
  common/run_cmd.cc
  common/WorkQueue.cc
  common/ConfUtils.cc
  common/MemoryModel.cc
  common/fd.cc
  common/xattr.c
  common/str_list.cc
  common/str_map.cc
  common/snap_types.cc
  common/errno.cc
  common/TrackedOp.cc
  common/SloppyCRCMap.cc
  common/types.cc
  common/iso_8601.cc
  log/Log.cc
  log/SubsystemMap.cc
  mon/MonCap.cc
  mon/MonClient.cc
  mon/MonMap.cc
  mgr/MgrClient.cc
  msg/simple/Accepter.cc
  msg/DispatchQueue.cc
  msg/Message.cc
  mon/PGMap.cc
  osd/ECMsgTypes.cc
  osd/HitSet.cc
  common/RefCountedObj.cc
  msg/Messenger.cc
  msg/simple/Pipe.cc
  msg/simple/PipeConnection.cc
  msg/simple/SimpleMessenger.cc
  msg/async/AsyncConnection.cc
  msg/async/AsyncMessenger.cc
  msg/async/Event.cc
  msg/async/EventSelect.cc
  msg/async/Stack.cc
  msg/async/PosixStack.cc
  msg/async/net_handler.cc
  msg/QueueStrategy.cc
  ${xio_common_srcs}
  ${async_rdma_common_srcs}
  ${dpdk_common_srcs}
  msg/msg_types.cc
  common/reverse.c
  common/hobject.cc
  osd/OSDMap.cc
  osd/OSDMapMapping.cc
  common/histogram.cc
  osd/osd_types.cc
  osd/OpRequest.cc
  common/blkdev.cc
  common/common_init.cc
  common/pipe.c
  common/ceph_argparse.cc
  common/ceph_context.cc
  common/code_environment.cc
  common/dout.cc
  common/signal.cc
  common/Thread.cc
  common/Formatter.cc
  common/HTMLFormatter.cc
  common/HeartbeatMap.cc
  common/PluginRegistry.cc
  common/ceph_fs.cc
  common/ceph_hash.cc
  common/ceph_strings.cc
  common/ceph_frag.cc
  common/config.cc
  common/config_validators.cc
  common/utf8.c
  common/mime.c
  common/strtol.cc
  common/page.cc
  common/lockdep.cc
  common/version.cc
  common/hex.cc
  common/entity_name.cc
  common/ceph_crypto.cc
  common/ceph_crypto_cms.cc
  common/ceph_json.cc
  common/ipaddr.cc
  common/pick_address.cc
  common/address_helper.cc
  common/linux_version.c
  common/TracepointProvider.cc
  common/Cycles.cc
  common/scrub_types.cc
  common/bit_str.cc
  osdc/Striper.cc
  osdc/Objecter.cc
  common/Graylog.cc
  common/fs_types.cc
  common/dns_resolve.cc
  common/hostname.cc
  common/util.cc
  arch/probe.cc
  ${auth_files}
  ${mds_files})

if(FREEBSD)
  list(APPEND libcommon_files common/freebsd_errno.cc)
elseif(DARWIN)
  list(APPEND libcommon_files common/darwin_errno.cc)
elseif(SUN)
  list(APPEND libcommon_files common/solaris_errno.cc)
elseif(AIX)
  list(APPEND libcommon_files common/aix_errno.cc)
endif()

if(HAVE_ARM)
  list(APPEND libcommon_files arch/arm.c)
elseif(HAVE_INTEL)
  list(APPEND libcommon_files arch/intel.c)
elseif(HAVE_POWER8)
  list(APPEND libcommon_files arch/ppc.c)
endif()

if(HAVE_INTEL)
  list(APPEND libcommon_files
    common/crc32c_intel_fast.c)
  if(HAVE_GOOD_YASM_ELF64)
    list(APPEND libcommon_files
      common/crc32c_intel_fast_asm.s
      common/crc32c_intel_fast_zero_asm.s)
  endif(HAVE_GOOD_YASM_ELF64)
elseif(HAVE_POWER8)
  list(APPEND libcommon_files
    common/crc32c_ppc.c
    common/crc32c_ppc_asm.S
    common/crc32c_ppc_fast_zero_asm.S)
endif(HAVE_INTEL)

if(LINUX)
  list(APPEND libcommon_files msg/async/EventEpoll.cc)
  message(STATUS " Using EventEpoll for events.")
elseif(FREEBSD OR APPLE)
  list(APPEND libcommon_files msg/async/EventKqueue.cc)
  message(STATUS " Using EventKqueue for events.")
endif(LINUX)

if(WITH_LTTNG AND WITH_EVENTTRACE)
  message(STATUS " Using EventTrace class.")
  add_definitions("-DWITH_EVENTTRACE")
  list(APPEND libcommon_files common/EventTrace.cc)
endif()

set(common_mountcephfs_files
  common/armor.c
  common/safe_io.c
  common/module.c
  common/addr_parsing.c)
add_library(common_mountcephfs_objs OBJECT
  ${common_mountcephfs_files})

if(WITH_PROFILER)
  list(APPEND libcommon_files
    perfglue/cpu_profiler.cc)
else()
  list(APPEND libcommon_files
    perfglue/disabled_stubs.cc)
endif()

add_library(common-objs OBJECT ${libcommon_files})
set(ceph_common_objs
  $<TARGET_OBJECTS:common_buffer_obj>
  $<TARGET_OBJECTS:common_texttable_obj>
  $<TARGET_OBJECTS:compressor_objs>
  $<TARGET_OBJECTS:common-objs>
  $<TARGET_OBJECTS:common_mountcephfs_objs>
  $<TARGET_OBJECTS:global_common_objs>
  $<TARGET_OBJECTS:crush_objs>)
set(ceph_common_deps
  json_spirit erasure_code rt ${LIB_RESOLV}
  Boost::thread
  Boost::system
  Boost::regex
  Boost::random
  Boost::program_options
  Boost::date_time
  Boost::iostreams
  ${BLKID_LIBRARIES}
  ${Backtrace_LIBRARIES}
  ${BLKIN_LIBRARIES}
  ${CRYPTO_LIBS}
  ${CMAKE_THREAD_LIBS_INIT}
  ${CMAKE_DL_LIBS})
if(HAVE_RDMA)
  list(APPEND ceph_common_deps ${RDMA_LIBRARY})
endif()
if(NOT WITH_SYSTEM_BOOST)
  list(APPEND ceph_common_deps ${ZLIB_LIBRARIES})
endif()

set_source_files_properties(${CMAKE_SOURCE_DIR}/src/ceph_ver.c
  ${CMAKE_SOURCE_DIR}/src/common/version.cc
  ${CMAKE_SOURCE_DIR}/src/test/encoding/ceph_dencoder.cc
  APPEND PROPERTY OBJECT_DEPENDS ${CMAKE_BINARY_DIR}/src/include/ceph_ver.h)

if(HAVE_ARMV8_CRC)
  add_library(common_crc_aarch64 STATIC common/crc32c_aarch64.c)
  set_target_properties(common_crc_aarch64 PROPERTIES COMPILE_FLAGS "${CMAKE_C_FLAGS} ${ARMV8_CRC_COMPILE_FLAGS}")
  list(APPEND ceph_common_deps common_crc_aarch64)
endif(HAVE_ARMV8_CRC)

add_library(common STATIC ${ceph_common_objs})
target_link_libraries(common ${ceph_common_deps})

add_library(ceph-common SHARED ${ceph_common_objs})
target_link_libraries(ceph-common ${ceph_common_deps})
# appease dpkg-shlibdeps
set_target_properties(ceph-common PROPERTIES
  SOVERSION 0
  INSTALL_RPATH "")
install(TARGETS ceph-common DESTINATION ${CMAKE_INSTALL_PKGLIBDIR})

add_library(common_utf8 STATIC common/utf8.c)

if(${WITH_LTTNG})
  add_subdirectory(tracing)
  add_dependencies(common-objs oprequest-tp)
endif(${WITH_LTTNG})

add_subdirectory(global)

add_subdirectory(lua)

# rados object classes
add_subdirectory(cls)

# RADOS client/library
add_subdirectory(osdc)

add_library(rados_snap_set_diff_obj OBJECT librados/snap_set_diff.cc)

add_subdirectory(include)
add_subdirectory(librados)
add_subdirectory(libradosstriper)

if (WITH_MGR)
  set(mgr_srcs
      ceph_mgr.cc
      mon/PGMap.cc
      mgr/DaemonState.cc
      mgr/DaemonServer.cc
      mgr/ClusterState.cc
      mgr/PyModules.cc
      mgr/PyFormatter.cc
      mgr/PyState.cc
      mgr/MgrPyModule.cc
      mgr/MgrStandby.cc
      mgr/Mgr.cc)
  add_executable(ceph-mgr ${mgr_srcs}
                 $<TARGET_OBJECTS:heap_profiler_objs>)
  target_include_directories(ceph-mgr PRIVATE "${PYTHON_INCLUDE_DIRS}")
  target_link_libraries(ceph-mgr osdc client global-static common
<<<<<<< HEAD
      ${Boost_PYTHON_LIBRARY} ${PYTHON_LIBRARIES} ${BLKID_LIBRARIES} ${CMAKE_DL_LIBS} ${ALLOC_LIBS})
  set_target_properties(ceph-mgr PROPERTIES
    INSTALL_RPATH "")
=======
      Boost::python ${PYTHON_LIBRARIES} ${BLKID_LIBRARIES} ${CMAKE_DL_LIBS} ${ALLOC_LIBS})
>>>>>>> 3abb6923
  install(TARGETS ceph-mgr DESTINATION bin)
endif (WITH_MGR)

set(librados_config_srcs
  librados-config.cc)
add_executable(librados-config ${librados_config_srcs})
target_link_libraries(librados-config librados global ${BLKID_LIBRARIES} ${RDMA_LIBRARIES}
  ${CMAKE_DL_LIBS})

install(TARGETS librados-config DESTINATION bin)

# virtualenv base directory for ceph-disk and ceph-detect-init
set(CEPH_BUILD_VIRTUALENV $ENV{TMPDIR})
if(NOT CEPH_BUILD_VIRTUALENV)
  set(CEPH_BUILD_VIRTUALENV /tmp)
endif()

add_subdirectory(pybind)
add_subdirectory(ceph-disk)
add_subdirectory(ceph-detect-init)

## dencoder
CHECK_C_COMPILER_FLAG("-fvar-tracking-assignments" HAS_VTA)
if(HAS_VTA)
  set_source_files_properties(test/encoding/ceph_dencoder.cc
    PROPERTIES COMPILE_FLAGS -fno-var-tracking-assignments)
endif()

set(dencoder_srcs
  test/encoding/ceph_dencoder.cc
  $<TARGET_OBJECTS:common_texttable_obj>
  )
if(${WITH_RADOSGW})
  list(APPEND dencoder_srcs
    rgw/rgw_dencoder.cc
  )
  set(DENCODER_EXTRALIBS
    rgw_a
    cls_rgw_client
  )
endif(${WITH_RADOSGW})
if(WITH_RBD)
  set(DENCODER_EXTRALIBS
    ${DENCODER_EXTRALIBS}
    cls_rbd_client
    rbd_mirror_types
    rbd_types
    rbd_replay_types)
  if(WITH_KRBD)
    set(DENCODER_EXTRALIBS
      ${DENCODER_EXTRALIBS}
      krbd)
  endif()
endif(WITH_RBD)

add_executable(ceph-dencoder ${dencoder_srcs})
target_link_libraries(ceph-dencoder
  global
  os
  osd
  mds
  mon
  journal
  ${DENCODER_EXTRALIBS}
  cls_lock_client
  cls_refcount_client
  cls_log_client
  cls_statelog_client
  cls_version_client
  cls_replica_log_client
  cls_user_client
  cls_journal_client
  cls_timeindex_client
  ${EXTRALIBS}
  ${CMAKE_DL_LIBS}
  )
install(TARGETS ceph-dencoder DESTINATION bin)

# Monitor
add_subdirectory(mon)
set(ceph_mon_srcs
  ceph_mon.cc)
add_executable(ceph-mon ${ceph_mon_srcs}
  $<TARGET_OBJECTS:common_texttable_obj>)
add_dependencies(ceph-mon erasure_code_plugins)
target_link_libraries(ceph-mon mon common os global-static common
  ${EXTRALIBS}
  ${CMAKE_DL_LIBS})
set_target_properties(ceph-mon PROPERTIES
  INSTALL_RPATH "")
install(TARGETS ceph-mon DESTINATION bin)

# OSD/ObjectStore
# make rocksdb statically

if (NOT WITH_SYSTEM_ROCKSDB)
  set(ROCKSDB_CMAKE_ARGS -DCMAKE_POSITION_INDEPENDENT_CODE=ON)

  if(ALLOCATOR STREQUAL "jemalloc")
    list(APPEND ROCKSDB_CMAKE_ARGS -DWITH_JEMALLOC=ON)
  endif()

  if (WITH_CCACHE AND CCACHE_FOUND)
    list(APPEND ROCKSDB_CMAKE_ARGS -DCMAKE_CXX_COMPILER=ccache)
    list(APPEND ROCKSDB_CMAKE_ARGS -DCMAKE_CXX_COMPILER_ARG1=${CMAKE_CXX_COMPILER})
  else(WITH_CCACHE AND CCACHE_FOUND)
    list(APPEND ROCKSDB_CMAKE_ARGS -DCMAKE_CXX_COMPILER=${CMAKE_CXX_COMPILER})
  endif(WITH_CCACHE AND CCACHE_FOUND)

  # We really want to have the CRC32 calculation in RocksDB accelerated
  # with SSE 4.2. For details refer to rocksdb/util/crc32c.cc.
  if (HAVE_INTEL_SSE4_2)
    list(APPEND ROCKSDB_CMAKE_ARGS -DCMAKE_CXX_FLAGS=${SIMD_COMPILE_FLAGS})
  else()
    list(APPEND ROCKSDB_CMAKE_ARGS -DWITH_SSE42=OFF)
  endif()
  list(APPEND ROCKSDB_CMAKE_ARGS -DCMAKE_AR=${CMAKE_AR})
  list(APPEND ROCKSDB_CMAKE_ARGS -DCMAKE_BUILD_TYPE=${CMAKE_BUILD_TYPE})

  if (CMAKE_CXX_COMPILER_ID STREQUAL Clang)
    list(APPEND ROCKSDB_CMAKE_ARGS -DFAIL_ON_WARNINGS=OFF)
  endif()

  # we use an external project and copy the sources to bin directory to ensure
  # that object files are built outside of the source tree.
  include(ExternalProject)
  ExternalProject_Add(rocksdb_ext
    SOURCE_DIR ${CMAKE_CURRENT_SOURCE_DIR}/rocksdb
    CMAKE_ARGS ${ROCKSDB_CMAKE_ARGS}
    BINARY_DIR ${CMAKE_CURRENT_BINARY_DIR}/rocksdb
    BUILD_COMMAND $(MAKE) rocksdb
    INSTALL_COMMAND "true")

  # force rocksdb make to be called on each time
  ExternalProject_Add_Step(rocksdb_ext forcebuild
    DEPENDEES configure
    DEPENDERS build
    COMMAND "true"
    ALWAYS 1)

  set(ROCKSDB_INCLUDE_DIR ${CMAKE_CURRENT_SOURCE_DIR}/rocksdb/include)

  add_library(rocksdb STATIC IMPORTED)
  add_dependencies(rocksdb rocksdb_ext)
  set_property(TARGET rocksdb PROPERTY IMPORTED_LOCATION "${CMAKE_CURRENT_BINARY_DIR}/rocksdb/librocksdb.a")
  set(ROCKSDB_LIBRARIES rocksdb)

endif(NOT WITH_SYSTEM_ROCKSDB)

include(TestBigEndian)
test_big_endian(CEPH_BIG_ENDIAN)
if(NOT CEPH_BIG_ENDIAN)
  set(CEPH_LITTLE_ENDIAN 1)
endif()

add_subdirectory(kv)
add_subdirectory(os)

set(cls_references_files objclass/class_api.cc)
add_library(cls_references_objs OBJECT ${cls_references_files})

add_subdirectory(osd)

set(ceph_osd_srcs
  ceph_osd.cc)
add_executable(ceph-osd ${ceph_osd_srcs})
add_dependencies(ceph-osd erasure_code_plugins)
target_link_libraries(ceph-osd osd os global-static common
  ${BLKID_LIBRARIES} ${RDMA_LIBRARIES})
set_target_properties(ceph-osd PROPERTIES
  INSTALL_RPATH "")
if(WITH_FUSE)
  target_link_libraries(ceph-osd ${FUSE_LIBRARIES})
endif()
install(TARGETS ceph-osd DESTINATION bin)

add_subdirectory(mds)
set(ceph_mds_srcs
  ceph_mds.cc)
add_executable(ceph-mds ${ceph_mds_srcs})
target_link_libraries(ceph-mds mds ${CMAKE_DL_LIBS} global-static common
<<<<<<< HEAD
  ${Boost_THREAD_LIBRARY})
set_target_properties(ceph-mds PROPERTIES
  INSTALL_RPATH "")
=======
  Boost::thread)
>>>>>>> 3abb6923
install(TARGETS ceph-mds DESTINATION bin)

add_subdirectory(erasure-code)

# Support/Tools
if(WITH_TESTS)
add_subdirectory(googletest/googlemock)
add_subdirectory(test)
endif(WITH_TESTS)

add_subdirectory(compressor)

add_subdirectory(tools)

# dmClock (after gmock)

add_subdirectory(dmclock/src)

option(WITH_DMCLOCK_TESTS
  "enable the build of dmclock-tests and dmclock-data-struct tests binaries"
  OFF)
if(WITH_TESTS AND WITH_DMCLOCK_TESTS)
  # note: add_test is not being called, so dmclock tests aren't part
  # of ceph tests
  add_subdirectory(dmclock/test)
  add_subdirectory(dmclock/support/test)
endif(WITH_TESTS AND WITH_DMCLOCK_TESTS)

if(HAVE_INTEL AND HAVE_BETTER_YASM_ELF64)
  add_subdirectory(crypto/isa-l)
endif(HAVE_INTEL AND HAVE_BETTER_YASM_ELF64)

if(WITH_TESTS)

configure_file(${CMAKE_SOURCE_DIR}/src/ceph-coverage.in
  ${CMAKE_RUNTIME_OUTPUT_DIRECTORY}/ceph-coverage @ONLY)

configure_file(${CMAKE_SOURCE_DIR}/src/ceph-debugpack.in
  ${CMAKE_RUNTIME_OUTPUT_DIRECTORY}/ceph-debugpack @ONLY)
endif(WITH_TESTS)

configure_file(${CMAKE_SOURCE_DIR}/src/ceph.in
  ${CMAKE_RUNTIME_OUTPUT_DIRECTORY}/ceph @ONLY)

configure_file(${CMAKE_SOURCE_DIR}/src/ceph-crush-location.in
  ${CMAKE_RUNTIME_OUTPUT_DIRECTORY}/ceph-crush-location @ONLY)

configure_file(${CMAKE_SOURCE_DIR}/src/init-ceph.in
  ${CMAKE_RUNTIME_OUTPUT_DIRECTORY}/init-ceph @ONLY)

configure_file(ceph-post-file.in
  ${CMAKE_RUNTIME_OUTPUT_DIRECTORY}/ceph-post-file @ONLY)

if(WITH_TESTS)
install(PROGRAMS
  ${CMAKE_RUNTIME_OUTPUT_DIRECTORY}/ceph-debugpack
  ${CMAKE_RUNTIME_OUTPUT_DIRECTORY}/ceph-coverage
  DESTINATION bin)
endif(WITH_TESTS)

install(PROGRAMS
  ${CMAKE_RUNTIME_OUTPUT_DIRECTORY}/ceph
  ${CMAKE_RUNTIME_OUTPUT_DIRECTORY}/ceph-crush-location
  ${CMAKE_RUNTIME_OUTPUT_DIRECTORY}/ceph-post-file
  ${CMAKE_SOURCE_DIR}/src/ceph-run
  ${CMAKE_SOURCE_DIR}/src/ceph-rest-api
  ${CMAKE_SOURCE_DIR}/src/ceph-clsinfo
  DESTINATION bin)
install(PROGRAMS
  ${CMAKE_RUNTIME_OUTPUT_DIRECTORY}/init-ceph
  DESTINATION ${CMAKE_INSTALL_SYSCONFDIR}/init.d
  RENAME ceph)

install(FILES
  ${CMAKE_SOURCE_DIR}/share/id_rsa_drop.ceph.com
  ${CMAKE_SOURCE_DIR}/share/id_rsa_drop.ceph.com.pub
  ${CMAKE_SOURCE_DIR}/share/known_hosts_drop.ceph.com
  DESTINATION ${CMAKE_INSTALL_DATADIR}/ceph)

install(PROGRAMS
  ceph_common.sh
  ceph-osd-prestart.sh
  DESTINATION ${CMAKE_INSTALL_LIBEXECDIR}/ceph)

install(PROGRAMS
  ${CMAKE_SOURCE_DIR}/src/ceph-create-keys
#  ${CMAKE_SOURCE_DIR}/src/ceph-disk
  DESTINATION sbin)

add_subdirectory(bash_completion)

if(WITH_LIBCEPHFS OR WITH_KRBD)
  set(parse_secret_files
    common/secret.c)
  add_library(parse_secret_objs OBJECT ${parse_secret_files})
endif()

add_subdirectory(client)

if(WITH_LIBCEPHFS)
  set(libcephfs_srcs libcephfs.cc)
  add_library(cephfs ${CEPH_SHARED} ${libcephfs_srcs})
  target_link_libraries(cephfs LINK_PRIVATE client ceph-common
    ${CRYPTO_LIBS} ${EXTRALIBS})
  if(ENABLE_SHARED)
    foreach(name ceph-common client osdc)
      set(CEPHFS_LINK_FLAGS "${CEPHFS_LINK_FLAGS} -Wl,--exclude-libs,lib${name}.a")
    endforeach()
    set_target_properties(cephfs PROPERTIES
      OUTPUT_NAME cephfs
      VERSION 2.0.0
      SOVERSION 2
      LINK_FLAGS ${CEPHFS_LINK_FLAGS})
  endif(ENABLE_SHARED)
  install(TARGETS cephfs DESTINATION ${CMAKE_INSTALL_LIBDIR})
  install(DIRECTORY
    "${CMAKE_SOURCE_DIR}/src/include/cephfs"
    DESTINATION include)
  set(ceph_syn_srcs
    ceph_syn.cc
    client/SyntheticClient.cc)
  add_executable(ceph-syn ${ceph_syn_srcs})
  target_link_libraries(ceph-syn client global-static common)
  set_target_properties(ceph-syn PROPERTIES
    INSTALL_RPATH "")

  set(mount_ceph_srcs
    mount/mount.ceph.c)
  add_executable(mount.ceph ${mount_ceph_srcs}
    $<TARGET_OBJECTS:parse_secret_objs>
    $<TARGET_OBJECTS:common_mountcephfs_objs>)
  set_target_properties(mount.ceph PROPERTIES
    INSTALL_RPATH "")
  target_link_libraries(mount.ceph ${KEYUTILS_LIBRARIES})

  install(TARGETS ceph-syn DESTINATION bin)
  install(TARGETS mount.ceph DESTINATION ${CMAKE_INSTALL_SBINDIR})
endif(WITH_LIBCEPHFS)

if(WITH_FUSE)
  set(ceph_fuse_srcs
    ceph_fuse.cc
    client/fuse_ll.cc)
  add_executable(ceph-fuse ${ceph_fuse_srcs})
  target_link_libraries(ceph-fuse ${ALLOC_LIBS} ${FUSE_LIBRARIES}
    client common global-static)
  set_target_properties(ceph-fuse PROPERTIES
    COMPILE_FLAGS "-I${FUSE_INCLUDE_DIRS}"
    INSTALL_RPATH "")
  install(TARGETS ceph-fuse DESTINATION bin)
  install(PROGRAMS mount.fuse.ceph DESTINATION ${CMAKE_INSTALL_SBINDIR})
endif(WITH_FUSE)

add_subdirectory(journal)

if(WITH_RBD)
  if(WITH_KRBD)
    add_library(krbd STATIC krbd.cc
      $<TARGET_OBJECTS:parse_secret_objs>)
    target_link_libraries(krbd ${KEYUTILS_LIBRARIES} ${UDEV_LIBRARIES})
  endif()
  add_subdirectory(librbd)
  if(WITH_FUSE)
    add_subdirectory(rbd_fuse)
  endif()

  install(PROGRAMS
    ${CMAKE_SOURCE_DIR}/src/ceph-rbdnamer
    ${CMAKE_SOURCE_DIR}/src/rbd-replay-many
    ${CMAKE_SOURCE_DIR}/src/rbdmap
    DESTINATION ${CMAKE_INSTALL_BINDIR})
  add_subdirectory(rbd_replay)
endif(WITH_RBD)

# RadosGW
if(WITH_KVS)
  add_subdirectory(key_value_store)
endif(WITH_KVS)

if(WITH_RADOSGW)
  set(civetweb_common_files civetweb/src/civetweb.c)
  add_library(civetweb_common_objs OBJECT ${civetweb_common_files})
  target_include_directories(civetweb_common_objs PRIVATE
	"${CMAKE_SOURCE_DIR}/src/civetweb/include")
  set_property(TARGET civetweb_common_objs
    APPEND PROPERTY COMPILE_DEFINITIONS USE_IPV6=1)
  if(USE_OPENSSL)
    set_property(TARGET civetweb_common_objs
      APPEND PROPERTY COMPILE_DEFINITIONS NO_SSL_DL=1)
    target_include_directories(civetweb_common_objs PRIVATE
      "${SSL_INCLUDE_DIR}")
  endif(USE_OPENSSL)
  if (LIBSSL_SONAME)
    set_property(TARGET civetweb_common_objs
      APPEND PROPERTY COMPILE_DEFINITIONS SSL_LIB="${LIBSSL_SONAME}")
    set_property(TARGET civetweb_common_objs
      APPEND PROPERTY COMPILE_DEFINITIONS CRYPTO_LIB="${LIBCRYPTO_SONAME}")
  endif()

  add_subdirectory(rgw)

endif(WITH_RADOSGW)

install(FILES
  sample.ceph.conf
  DESTINATION ${CMAKE_INSTALL_DOCDIR})

# Now create a useable config.h
configure_file(
  ${CMAKE_SOURCE_DIR}/src/include/config-h.in.cmake
  ${CMAKE_BINARY_DIR}/include/acconfig.h
)

add_subdirectory(brag)

# Everything you need to spin up a cluster with vstart.sh
add_custom_target(vstart-base DEPENDS
    ceph-osd
    ceph-mon
    ceph-mgr
    ceph-authtool
    ceph-conf
    monmaptool
    crushtool
    rados
    cython_rados
    )

add_custom_target(vstart DEPENDS
    vstart-base
    ceph-mds)
if(WITH_RADOSGW)
  add_dependencies(vstart radosgw radosgw-admin)
endif(WITH_RADOSGW)

if(WITH_LTTNG)
  add_dependencies(vstart tracepoint_libraries)
endif(WITH_LTTNG)

# Everything you need to run CephFS tests
add_custom_target(cephfs_testing DEPENDS
    vstart
    rados
    cython_modules
    cephfs
    cls_cephfs
    ceph-fuse
    ceph-dencoder
    cephfs-journal-tool
    cephfs-data-scan
    cephfs-table-tool)

if (IS_DIRECTORY "${PROJECT_SOURCE_DIR}/.git")
  add_custom_target(
    git-update
    COMMAND git submodule sync
    COMMAND git submodule update --force --init --recursive
    WORKING_DIRECTORY "${PROJECT_SOURCE_DIR}")
endif()

add_subdirectory(script)

if(WITH_EMBEDDED)
  add_subdirectory(libcephd)
endif()<|MERGE_RESOLUTION|>--- conflicted
+++ resolved
@@ -695,13 +695,9 @@
                  $<TARGET_OBJECTS:heap_profiler_objs>)
   target_include_directories(ceph-mgr PRIVATE "${PYTHON_INCLUDE_DIRS}")
   target_link_libraries(ceph-mgr osdc client global-static common
-<<<<<<< HEAD
-      ${Boost_PYTHON_LIBRARY} ${PYTHON_LIBRARIES} ${BLKID_LIBRARIES} ${CMAKE_DL_LIBS} ${ALLOC_LIBS})
+      Boost::python ${PYTHON_LIBRARIES} ${BLKID_LIBRARIES} ${CMAKE_DL_LIBS} ${ALLOC_LIBS})
   set_target_properties(ceph-mgr PROPERTIES
     INSTALL_RPATH "")
-=======
-      Boost::python ${PYTHON_LIBRARIES} ${BLKID_LIBRARIES} ${CMAKE_DL_LIBS} ${ALLOC_LIBS})
->>>>>>> 3abb6923
   install(TARGETS ceph-mgr DESTINATION bin)
 endif (WITH_MGR)
 
@@ -883,13 +879,9 @@
   ceph_mds.cc)
 add_executable(ceph-mds ${ceph_mds_srcs})
 target_link_libraries(ceph-mds mds ${CMAKE_DL_LIBS} global-static common
-<<<<<<< HEAD
-  ${Boost_THREAD_LIBRARY})
+  Boost::thread)
 set_target_properties(ceph-mds PROPERTIES
   INSTALL_RPATH "")
-=======
-  Boost::thread)
->>>>>>> 3abb6923
 install(TARGETS ceph-mds DESTINATION bin)
 
 add_subdirectory(erasure-code)
