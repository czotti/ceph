// -*- mode:C++; tab-width:8; c-basic-offset:2; indent-tabs-mode:t -*-
// vim: ts=8 sw=2 smarttab ft=cpp

#include <boost/intrusive/list.hpp>
#include "common/ceph_argparse.h"
#include "global/global_init.h"
#include "global/signal_handler.h"
#include "common/config.h"
#include "common/errno.h"
#include "common/Timer.h"
#include "common/TracepointProvider.h"
#include "rgw_main.h"
#include "rgw_signal.h"
#include "rgw_common.h"
<<<<<<< HEAD
#include "rgw_sal_rados.h"
#include "rgw_period_pusher.h"
#include "rgw_realm_reloader.h"
#include "rgw_rest.h"
#include "rgw_rest_s3.h"
#include "rgw_rest_swift.h"
#include "rgw_rest_admin.h"
#include "rgw_rest_info.h"
#include "rgw_rest_usage.h"
#include "rgw_rest_user.h"
#include "rgw_rest_bucket.h"
#include "rgw_rest_metadata.h"
#include "rgw_rest_log.h"
#include "rgw_rest_config.h"
#include "rgw_rest_realm.h"
#include "rgw_rest_sip.h"
#include "rgw_rest_sts.h"
#include "rgw_rest_ratelimit.h"
#include "rgw_swift_auth.h"
=======
#include "rgw_lib.h"
>>>>>>> 221ee00a
#include "rgw_log.h"

#ifdef HAVE_SYS_PRCTL_H
#include <sys/prctl.h>
#endif

using namespace std;

static constexpr auto dout_subsys = ceph_subsys_rgw;

static sig_t sighandler_alrm;

static void godown_alarm(int signum)
{
  _exit(0);
}

class C_InitTimeout : public Context {
public:
  C_InitTimeout() {}
  void finish(int r) override {
    derr << "Initialization timeout, failed to initialize" << dendl;
    exit(1);
  }
};

static int usage()
{
  cout << "usage: radosgw [options...]" << std::endl;
  cout << "options:\n";
  cout << "  --rgw-region=<region>     region in which radosgw runs\n";
  cout << "  --rgw-zone=<zone>         zone in which radosgw runs\n";
  cout << "  --rgw-socket-path=<path>  specify a unix domain socket path\n";
  cout << "  -m monaddress[:port]      connect to specified monitor\n";
  cout << "  --keyring=<path>          path to radosgw keyring\n";
  cout << "  --logfile=<logfile>       file to log debug output\n";
  cout << "  --debug-rgw=<log-level>/<memory-level>  set radosgw debug level\n";
  generic_server_usage();

  return 0;
}

/*
 * start up the RADOS connection and then handle HTTP messages as they come in
 */
int main(int argc, char *argv[])
{ 
  int r{0};

  // dout() messages will be sent to stderr, but FCGX wants messages on stdout
  // Redirect stderr to stdout.
  TEMP_FAILURE_RETRY(close(STDERR_FILENO));
  if (TEMP_FAILURE_RETRY(dup2(STDOUT_FILENO, STDERR_FILENO)) < 0) {
    int err = errno;
    cout << "failed to redirect stderr to stdout: " << cpp_strerror(err)
         << std::endl;
    return ENOSYS;
  }

  /* alternative default for module */
  map<std::string,std::string> defaults = {
    { "debug_rgw", "1/5" },
    { "keyring", "$rgw_data/keyring" },
    { "objecter_inflight_ops", "24576" },
    // require a secure mon connection by default
    { "ms_mon_client_mode", "secure" },
    { "auth_client_required", "cephx" }
  };

  auto args = argv_to_vec(argc, argv);
  if (args.empty()) {
    cerr << argv[0] << ": -h or --help for usage" << std::endl;
    exit(1);
  }
  if (ceph_argparse_need_usage(args)) {
    usage();
    exit(0);
  }

  int flags = CINIT_FLAG_UNPRIVILEGED_DAEMON_DEFAULTS;
  // Prevent global_init() from dropping permissions until frontends can bind
  // privileged ports
  flags |= CINIT_FLAG_DEFER_DROP_PRIVILEGES;

  auto cct = rgw_global_init(&defaults, args, CEPH_ENTITY_TYPE_CLIENT,
			     CODE_ENVIRONMENT_DAEMON, flags);

  DoutPrefix dp(cct.get(), dout_subsys, "rgw main: ");
  rgw::AppMain main(&dp);

  main.init_frontends1(false /* nfs */);
  main.init_numa();

  if (g_conf()->daemonize) {
    global_init_daemonize(g_ceph_context);
  }
  ceph::mutex mutex = ceph::make_mutex("main");
  SafeTimer init_timer(g_ceph_context, mutex);
  init_timer.init();
  mutex.lock();
  init_timer.add_event_after(g_conf()->rgw_init_timeout, new C_InitTimeout);
  mutex.unlock();

  common_init_finish(g_ceph_context);
  init_async_signal_handler();

  /* XXXX check locations thru sighandler_alrm */
  register_async_signal_handler(SIGHUP, rgw::signal::sighup_handler);
  r = rgw::signal::signal_fd_init();
  if (r < 0) {
    derr << "ERROR: unable to initialize signal fds" << dendl;
  exit(1);
  }

  register_async_signal_handler(SIGTERM, rgw::signal::handle_sigterm);
  register_async_signal_handler(SIGINT, rgw::signal::handle_sigterm);
  register_async_signal_handler(SIGUSR1, rgw::signal::handle_sigterm);
  sighandler_alrm = signal(SIGALRM, godown_alarm);

  main.init_perfcounters();
  main.init_http_clients();

  main.init_storage();
  if (! main.get_driver()) {
    mutex.lock();
    init_timer.cancel_all_events();
    init_timer.shutdown();
    mutex.unlock();

    derr << "Couldn't init storage provider (RADOS)" << dendl;
    return EIO;
  }

  main.cond_init_apis();

  mutex.lock();
  init_timer.cancel_all_events();
  init_timer.shutdown();
  mutex.unlock();

<<<<<<< HEAD
  rgw_log_usage_init(g_ceph_context, store);

  RGWREST rest;

  list<string> apis;

  get_str_list(g_conf()->rgw_enable_apis, apis);

  map<string, bool> apis_map;
  for (list<string>::iterator li = apis.begin(); li != apis.end(); ++li) {
    apis_map[*li] = true;
  }

  /* warn about insecure keystone secret config options */
  if (!(g_ceph_context->_conf->rgw_keystone_admin_token.empty() ||
	g_ceph_context->_conf->rgw_keystone_admin_password.empty())) {
    dout(0) << "WARNING: rgw_keystone_admin_token and rgw_keystone_admin_password should be avoided as they can expose secrets.  Prefer the new rgw_keystone_admin_token_path and rgw_keystone_admin_password_path options, which read their secrets from files." << dendl;
  }

  // S3 website mode is a specialization of S3
  const bool s3website_enabled = apis_map.count("s3website") > 0;
  const bool sts_enabled = apis_map.count("sts") > 0;
  const bool iam_enabled = apis_map.count("iam") > 0;
  const bool pubsub_enabled = apis_map.count("pubsub") > 0 || apis_map.count("notifications") > 0;
  // Swift API entrypoint could placed in the root instead of S3
  const bool swift_at_root = g_conf()->rgw_swift_url_prefix == "/";
  if (apis_map.count("s3") > 0 || s3website_enabled) {
    if (! swift_at_root) {
      rest.register_default_mgr(set_logging(rest_filter(store, RGW_REST_S3,
                                                        new RGWRESTMgr_S3(s3website_enabled, sts_enabled, iam_enabled, pubsub_enabled))));
    } else {
      derr << "Cannot have the S3 or S3 Website enabled together with "
           << "Swift API placed in the root of hierarchy" << dendl;
      return EINVAL;
    }
  }

  if (pubsub_enabled) {
#ifdef WITH_RADOSGW_AMQP_ENDPOINT
    if (!rgw::amqp::init(cct.get())) {
        dout(1) << "ERROR: failed to initialize AMQP manager" << dendl;
    }
#endif
#ifdef WITH_RADOSGW_KAFKA_ENDPOINT
    if (!rgw::kafka::init(cct.get())) {
        dout(1) << "ERROR: failed to initialize Kafka manager" << dendl;
    }
#endif
  }

  const auto& luarocks_path = g_conf().get_val<std::string>("rgw_luarocks_location");
  if (luarocks_path.empty()) {
    store->set_luarocks_path("");
  } else {
    store->set_luarocks_path(luarocks_path+"/"+g_conf()->name.to_str());
  }
#ifdef WITH_RADOSGW_LUA_PACKAGES
  rgw::sal::RadosStore *rados = dynamic_cast<rgw::sal::RadosStore*>(store);
  if (rados) { /* Supported for only RadosStore */
    rgw::lua::packages_t failed_packages;
    std::string output;
    r = rgw::lua::install_packages(&dp, rados, null_yield, failed_packages, output);
    if (r < 0) {
      dout(1) << "ERROR: failed to install lua packages from allowlist" << dendl;
    }
    if (!output.empty()) {
      dout(10) << "INFO: lua packages installation output: \n" << output << dendl; 
    }
    for (const auto& p : failed_packages) {
      dout(5) << "WARNING: failed to install lua package: " << p << " from allowlist" << dendl;
    }
  }
#endif

  if (apis_map.count("swift") > 0) {
    RGWRESTMgr_SWIFT* const swift_resource = new RGWRESTMgr_SWIFT;

    if (! g_conf()->rgw_cross_domain_policy.empty()) {
      swift_resource->register_resource("crossdomain.xml",
                          set_logging(new RGWRESTMgr_SWIFT_CrossDomain));
    }

    swift_resource->register_resource("healthcheck",
                          set_logging(new RGWRESTMgr_SWIFT_HealthCheck));

    swift_resource->register_resource("info",
                          set_logging(new RGWRESTMgr_SWIFT_Info));

    if (! swift_at_root) {
      rest.register_resource(g_conf()->rgw_swift_url_prefix,
                          set_logging(rest_filter(store, RGW_REST_SWIFT,
                                                  swift_resource)));
    } else {
      if (store->get_zone()->get_zonegroup().get_zone_count() > 1) {
        derr << "Placing Swift API in the root of URL hierarchy while running"
             << " multi-site configuration requires another instance of RadosGW"
             << " with S3 API enabled!" << dendl;
      }

      rest.register_default_mgr(set_logging(swift_resource));
    }
  }

  if (apis_map.count("swift_auth") > 0) {
    rest.register_resource(g_conf()->rgw_swift_auth_entry,
               set_logging(new RGWRESTMgr_SWIFT_Auth));
  }

  if (apis_map.count("admin") > 0) {
    RGWRESTMgr_Admin *admin_resource = new RGWRESTMgr_Admin;
    admin_resource->register_resource("info", new RGWRESTMgr_Info);
    admin_resource->register_resource("usage", new RGWRESTMgr_Usage);
    admin_resource->register_resource("user", new RGWRESTMgr_User);
    /* XXX dang part of this is RADOS specific */
    admin_resource->register_resource("bucket", new RGWRESTMgr_Bucket);
    admin_resource->register_resource("sip", new RGWRESTMgr_SIP);
  
    /*Registering resource for /admin/metadata */
    admin_resource->register_resource("metadata", new RGWRESTMgr_Metadata);
    /* XXX dang ifdef these RADOS ? */
    admin_resource->register_resource("log", new RGWRESTMgr_Log);
    admin_resource->register_resource("config", new RGWRESTMgr_Config);
    admin_resource->register_resource("realm", new RGWRESTMgr_Realm);
    admin_resource->register_resource("ratelimit", new RGWRESTMgr_Ratelimit);
    rest.register_resource(g_conf()->rgw_admin_entry, admin_resource);
  }

  /* Initialize the registry of auth strategies which will coordinate
   * the dynamic reconfiguration. */
  rgw::auth::ImplicitTenants implicit_tenant_context{g_conf()};
  g_conf().add_observer(&implicit_tenant_context);
  auto auth_registry = \
    rgw::auth::StrategyRegistry::create(g_ceph_context, implicit_tenant_context, store);

  /* Header custom behavior */
  rest.register_x_headers(g_conf()->rgw_log_http_headers);

  if (cct->_conf.get_val<std::string>("rgw_scheduler_type") == "dmclock" &&
      !cct->check_experimental_feature_enabled("dmclock")){
    derr << "dmclock scheduler type is experimental and needs to be"
	 << "set in the option enable experimental data corrupting features"
	 << dendl;
    return EINVAL;
  }

  rgw::dmclock::SchedulerCtx sched_ctx{cct.get()};

  OpsLogManifold *olog = new OpsLogManifold();
  ActiveRateLimiter ratelimiting{cct.get()};
  ratelimiting.start();

  if (!g_conf()->rgw_ops_log_socket_path.empty()) {
    OpsLogSocket* olog_socket = new OpsLogSocket(g_ceph_context, g_conf()->rgw_ops_log_data_backlog);
    olog_socket->init(g_conf()->rgw_ops_log_socket_path);
    olog->add_sink(olog_socket);
  }
  if (!g_conf()->rgw_ops_log_file_path.empty()) {
    ops_log_file = new OpsLogFile(g_ceph_context, g_conf()->rgw_ops_log_file_path, g_conf()->rgw_ops_log_data_backlog);
    ops_log_file->start();
    olog->add_sink(ops_log_file);
  }
  register_async_signal_handler(SIGHUP, rgw_sighup_handler);
  olog->add_sink(new OpsLogRados(store));

  r = signal_fd_init();
  if (r < 0) {
    derr << "ERROR: unable to initialize signal fds" << dendl;
    exit(1);
  }

  register_async_signal_handler(SIGTERM, handle_sigterm);
  register_async_signal_handler(SIGINT, handle_sigterm);
  register_async_signal_handler(SIGUSR1, handle_sigterm);
  sighandler_alrm = signal(SIGALRM, godown_alarm);

  map<string, string> service_map_meta;
  service_map_meta["pid"] = stringify(getpid());

  list<RGWFrontend *> fes;

  string frontend_defs_str = g_conf().get_val<string>("rgw_frontend_defaults");

  list<string> frontends_def;
  get_str_list(frontend_defs_str, ",", frontends_def);

  map<string, std::unique_ptr<RGWFrontendConfig> > fe_def_map;
  for (auto& f : frontends_def) {
    RGWFrontendConfig *config = new RGWFrontendConfig(f);
    int r = config->init();
    if (r < 0) {
      delete config;
      cerr << "ERROR: failed to init default config: " << f << std::endl;
      return EINVAL;
    }

    fe_def_map[config->get_framework()].reset(config);
  }

  int fe_count = 0;

  std::unique_ptr<rgw::lua::Background> lua_background;
  if (rados) { /* Supported for only RadosStore */
    lua_background = std::make_unique<rgw::lua::Background>(store, cct.get(), store->get_luarocks_path());
    lua_background->start();
  }

  for (multimap<string, RGWFrontendConfig *>::iterator fiter = fe_map.begin();
       fiter != fe_map.end(); ++fiter, ++fe_count) {
    RGWFrontendConfig *config = fiter->second;
    string framework = config->get_framework();

    auto def_iter = fe_def_map.find(framework);
    if (def_iter != fe_def_map.end()) {
      config->set_default_config(*def_iter->second);
    }

    RGWFrontend *fe = NULL;

    if (framework == "loadgen") {
      int port;
      config->get_val("port", 80, &port);
      std::string uri_prefix;
      config->get_val("prefix", "", &uri_prefix);

      RGWProcessEnv env = { store, &rest, olog, port, uri_prefix, 
                            auth_registry, &ratelimiting, lua_background.get()};

      fe = new RGWLoadGenFrontend(env, config);
    }
    else if (framework == "beast") {
      int port;
      config->get_val("port", 80, &port);
      std::string uri_prefix;
      config->get_val("prefix", "", &uri_prefix);
      RGWProcessEnv env{ store, &rest, olog, port, uri_prefix, 
                         auth_registry, &ratelimiting, lua_background.get()};
      fe = new RGWAsioFrontend(env, config, sched_ctx);
    }

    service_map_meta["frontend_type#" + stringify(fe_count)] = framework;
    service_map_meta["frontend_config#" + stringify(fe_count)] = config->get_config();

    if (fe == NULL) {
      dout(0) << "WARNING: skipping unknown framework: " << framework << dendl;
      continue;
    }

    dout(0) << "starting handler: " << fiter->first << dendl;
    int r = fe->init();
    if (r < 0) {
      derr << "ERROR: failed initializing frontend" << dendl;
      return -r;
    }
    r = fe->run();
    if (r < 0) {
      derr << "ERROR: failed run" << dendl;
      return -r;
    }

    fes.push_back(fe);
  }

  r = store->register_to_service_map(&dp, "rgw", service_map_meta);
  if (r < 0) {
    derr << "ERROR: failed to register to service map: " << cpp_strerror(-r) << dendl;

    /* ignore error */
  }


  std::unique_ptr<RGWRealmReloader> reloader;
  std::unique_ptr<RGWPeriodPusher> pusher;
  std::unique_ptr<RGWFrontendPauser> fe_pauser;
  std::unique_ptr<RGWRealmWatcher> realm_watcher;
  std::unique_ptr<RGWPauser> rgw_pauser;
  if (store->get_name() == "rados") {
    // add a watcher to respond to realm configuration changes
    pusher = std::make_unique<RGWPeriodPusher>(&dp, store, null_yield);
    fe_pauser = std::make_unique<RGWFrontendPauser>(fes, implicit_tenant_context, pusher.get());
    rgw_pauser = std::make_unique<RGWPauser>();
    rgw_pauser->add_pauser(fe_pauser.get());
    if (lua_background) {
      rgw_pauser->add_pauser(lua_background.get());
    }
    reloader = std::make_unique<RGWRealmReloader>(store, service_map_meta, rgw_pauser.get());

    realm_watcher = std::make_unique<RGWRealmWatcher>(&dp, g_ceph_context,
				  static_cast<rgw::sal::RadosStore*>(store)->svc()->zone->get_realm());
    realm_watcher->add_watcher(RGWRealmNotify::Reload, *reloader);
    realm_watcher->add_watcher(RGWRealmNotify::ZonesNeedPeriod, *pusher.get());
  }
=======
  main.init_ldap();
  main.init_opslog();
  main.init_tracepoints();
  main.init_lua();
  main.init_frontends2(nullptr /* RGWLib */);
  main.init_notification_endpoints();
>>>>>>> 221ee00a

#if defined(HAVE_SYS_PRCTL_H)
  if (prctl(PR_SET_DUMPABLE, 1) == -1) {
    cerr << "warning: unable to set dumpable flag: " << cpp_strerror(errno) << std::endl;
  }
#endif

  rgw::signal::wait_shutdown();

  derr << "shutting down" << dendl;

  const auto finalize_async_signals = []() {
    unregister_async_signal_handler(SIGHUP, rgw::signal::sighup_handler);
    unregister_async_signal_handler(SIGTERM, rgw::signal::handle_sigterm);
    unregister_async_signal_handler(SIGINT, rgw::signal::handle_sigterm);
    unregister_async_signal_handler(SIGUSR1, rgw::signal::handle_sigterm);
    shutdown_async_signal_handler();
  };

  main.shutdown(finalize_async_signals);

  dout(1) << "final shutdown" << dendl;

  rgw::signal::signal_fd_finalize();

  return 0;
} /* main(int argc, char* argv[]) */<|MERGE_RESOLUTION|>--- conflicted
+++ resolved
@@ -12,29 +12,7 @@
 #include "rgw_main.h"
 #include "rgw_signal.h"
 #include "rgw_common.h"
-<<<<<<< HEAD
-#include "rgw_sal_rados.h"
-#include "rgw_period_pusher.h"
-#include "rgw_realm_reloader.h"
-#include "rgw_rest.h"
-#include "rgw_rest_s3.h"
-#include "rgw_rest_swift.h"
-#include "rgw_rest_admin.h"
-#include "rgw_rest_info.h"
-#include "rgw_rest_usage.h"
-#include "rgw_rest_user.h"
-#include "rgw_rest_bucket.h"
-#include "rgw_rest_metadata.h"
-#include "rgw_rest_log.h"
-#include "rgw_rest_config.h"
-#include "rgw_rest_realm.h"
-#include "rgw_rest_sip.h"
-#include "rgw_rest_sts.h"
-#include "rgw_rest_ratelimit.h"
-#include "rgw_swift_auth.h"
-=======
 #include "rgw_lib.h"
->>>>>>> 221ee00a
 #include "rgw_log.h"
 
 #ifdef HAVE_SYS_PRCTL_H
@@ -175,306 +153,12 @@
   init_timer.shutdown();
   mutex.unlock();
 
-<<<<<<< HEAD
-  rgw_log_usage_init(g_ceph_context, store);
-
-  RGWREST rest;
-
-  list<string> apis;
-
-  get_str_list(g_conf()->rgw_enable_apis, apis);
-
-  map<string, bool> apis_map;
-  for (list<string>::iterator li = apis.begin(); li != apis.end(); ++li) {
-    apis_map[*li] = true;
-  }
-
-  /* warn about insecure keystone secret config options */
-  if (!(g_ceph_context->_conf->rgw_keystone_admin_token.empty() ||
-	g_ceph_context->_conf->rgw_keystone_admin_password.empty())) {
-    dout(0) << "WARNING: rgw_keystone_admin_token and rgw_keystone_admin_password should be avoided as they can expose secrets.  Prefer the new rgw_keystone_admin_token_path and rgw_keystone_admin_password_path options, which read their secrets from files." << dendl;
-  }
-
-  // S3 website mode is a specialization of S3
-  const bool s3website_enabled = apis_map.count("s3website") > 0;
-  const bool sts_enabled = apis_map.count("sts") > 0;
-  const bool iam_enabled = apis_map.count("iam") > 0;
-  const bool pubsub_enabled = apis_map.count("pubsub") > 0 || apis_map.count("notifications") > 0;
-  // Swift API entrypoint could placed in the root instead of S3
-  const bool swift_at_root = g_conf()->rgw_swift_url_prefix == "/";
-  if (apis_map.count("s3") > 0 || s3website_enabled) {
-    if (! swift_at_root) {
-      rest.register_default_mgr(set_logging(rest_filter(store, RGW_REST_S3,
-                                                        new RGWRESTMgr_S3(s3website_enabled, sts_enabled, iam_enabled, pubsub_enabled))));
-    } else {
-      derr << "Cannot have the S3 or S3 Website enabled together with "
-           << "Swift API placed in the root of hierarchy" << dendl;
-      return EINVAL;
-    }
-  }
-
-  if (pubsub_enabled) {
-#ifdef WITH_RADOSGW_AMQP_ENDPOINT
-    if (!rgw::amqp::init(cct.get())) {
-        dout(1) << "ERROR: failed to initialize AMQP manager" << dendl;
-    }
-#endif
-#ifdef WITH_RADOSGW_KAFKA_ENDPOINT
-    if (!rgw::kafka::init(cct.get())) {
-        dout(1) << "ERROR: failed to initialize Kafka manager" << dendl;
-    }
-#endif
-  }
-
-  const auto& luarocks_path = g_conf().get_val<std::string>("rgw_luarocks_location");
-  if (luarocks_path.empty()) {
-    store->set_luarocks_path("");
-  } else {
-    store->set_luarocks_path(luarocks_path+"/"+g_conf()->name.to_str());
-  }
-#ifdef WITH_RADOSGW_LUA_PACKAGES
-  rgw::sal::RadosStore *rados = dynamic_cast<rgw::sal::RadosStore*>(store);
-  if (rados) { /* Supported for only RadosStore */
-    rgw::lua::packages_t failed_packages;
-    std::string output;
-    r = rgw::lua::install_packages(&dp, rados, null_yield, failed_packages, output);
-    if (r < 0) {
-      dout(1) << "ERROR: failed to install lua packages from allowlist" << dendl;
-    }
-    if (!output.empty()) {
-      dout(10) << "INFO: lua packages installation output: \n" << output << dendl; 
-    }
-    for (const auto& p : failed_packages) {
-      dout(5) << "WARNING: failed to install lua package: " << p << " from allowlist" << dendl;
-    }
-  }
-#endif
-
-  if (apis_map.count("swift") > 0) {
-    RGWRESTMgr_SWIFT* const swift_resource = new RGWRESTMgr_SWIFT;
-
-    if (! g_conf()->rgw_cross_domain_policy.empty()) {
-      swift_resource->register_resource("crossdomain.xml",
-                          set_logging(new RGWRESTMgr_SWIFT_CrossDomain));
-    }
-
-    swift_resource->register_resource("healthcheck",
-                          set_logging(new RGWRESTMgr_SWIFT_HealthCheck));
-
-    swift_resource->register_resource("info",
-                          set_logging(new RGWRESTMgr_SWIFT_Info));
-
-    if (! swift_at_root) {
-      rest.register_resource(g_conf()->rgw_swift_url_prefix,
-                          set_logging(rest_filter(store, RGW_REST_SWIFT,
-                                                  swift_resource)));
-    } else {
-      if (store->get_zone()->get_zonegroup().get_zone_count() > 1) {
-        derr << "Placing Swift API in the root of URL hierarchy while running"
-             << " multi-site configuration requires another instance of RadosGW"
-             << " with S3 API enabled!" << dendl;
-      }
-
-      rest.register_default_mgr(set_logging(swift_resource));
-    }
-  }
-
-  if (apis_map.count("swift_auth") > 0) {
-    rest.register_resource(g_conf()->rgw_swift_auth_entry,
-               set_logging(new RGWRESTMgr_SWIFT_Auth));
-  }
-
-  if (apis_map.count("admin") > 0) {
-    RGWRESTMgr_Admin *admin_resource = new RGWRESTMgr_Admin;
-    admin_resource->register_resource("info", new RGWRESTMgr_Info);
-    admin_resource->register_resource("usage", new RGWRESTMgr_Usage);
-    admin_resource->register_resource("user", new RGWRESTMgr_User);
-    /* XXX dang part of this is RADOS specific */
-    admin_resource->register_resource("bucket", new RGWRESTMgr_Bucket);
-    admin_resource->register_resource("sip", new RGWRESTMgr_SIP);
-  
-    /*Registering resource for /admin/metadata */
-    admin_resource->register_resource("metadata", new RGWRESTMgr_Metadata);
-    /* XXX dang ifdef these RADOS ? */
-    admin_resource->register_resource("log", new RGWRESTMgr_Log);
-    admin_resource->register_resource("config", new RGWRESTMgr_Config);
-    admin_resource->register_resource("realm", new RGWRESTMgr_Realm);
-    admin_resource->register_resource("ratelimit", new RGWRESTMgr_Ratelimit);
-    rest.register_resource(g_conf()->rgw_admin_entry, admin_resource);
-  }
-
-  /* Initialize the registry of auth strategies which will coordinate
-   * the dynamic reconfiguration. */
-  rgw::auth::ImplicitTenants implicit_tenant_context{g_conf()};
-  g_conf().add_observer(&implicit_tenant_context);
-  auto auth_registry = \
-    rgw::auth::StrategyRegistry::create(g_ceph_context, implicit_tenant_context, store);
-
-  /* Header custom behavior */
-  rest.register_x_headers(g_conf()->rgw_log_http_headers);
-
-  if (cct->_conf.get_val<std::string>("rgw_scheduler_type") == "dmclock" &&
-      !cct->check_experimental_feature_enabled("dmclock")){
-    derr << "dmclock scheduler type is experimental and needs to be"
-	 << "set in the option enable experimental data corrupting features"
-	 << dendl;
-    return EINVAL;
-  }
-
-  rgw::dmclock::SchedulerCtx sched_ctx{cct.get()};
-
-  OpsLogManifold *olog = new OpsLogManifold();
-  ActiveRateLimiter ratelimiting{cct.get()};
-  ratelimiting.start();
-
-  if (!g_conf()->rgw_ops_log_socket_path.empty()) {
-    OpsLogSocket* olog_socket = new OpsLogSocket(g_ceph_context, g_conf()->rgw_ops_log_data_backlog);
-    olog_socket->init(g_conf()->rgw_ops_log_socket_path);
-    olog->add_sink(olog_socket);
-  }
-  if (!g_conf()->rgw_ops_log_file_path.empty()) {
-    ops_log_file = new OpsLogFile(g_ceph_context, g_conf()->rgw_ops_log_file_path, g_conf()->rgw_ops_log_data_backlog);
-    ops_log_file->start();
-    olog->add_sink(ops_log_file);
-  }
-  register_async_signal_handler(SIGHUP, rgw_sighup_handler);
-  olog->add_sink(new OpsLogRados(store));
-
-  r = signal_fd_init();
-  if (r < 0) {
-    derr << "ERROR: unable to initialize signal fds" << dendl;
-    exit(1);
-  }
-
-  register_async_signal_handler(SIGTERM, handle_sigterm);
-  register_async_signal_handler(SIGINT, handle_sigterm);
-  register_async_signal_handler(SIGUSR1, handle_sigterm);
-  sighandler_alrm = signal(SIGALRM, godown_alarm);
-
-  map<string, string> service_map_meta;
-  service_map_meta["pid"] = stringify(getpid());
-
-  list<RGWFrontend *> fes;
-
-  string frontend_defs_str = g_conf().get_val<string>("rgw_frontend_defaults");
-
-  list<string> frontends_def;
-  get_str_list(frontend_defs_str, ",", frontends_def);
-
-  map<string, std::unique_ptr<RGWFrontendConfig> > fe_def_map;
-  for (auto& f : frontends_def) {
-    RGWFrontendConfig *config = new RGWFrontendConfig(f);
-    int r = config->init();
-    if (r < 0) {
-      delete config;
-      cerr << "ERROR: failed to init default config: " << f << std::endl;
-      return EINVAL;
-    }
-
-    fe_def_map[config->get_framework()].reset(config);
-  }
-
-  int fe_count = 0;
-
-  std::unique_ptr<rgw::lua::Background> lua_background;
-  if (rados) { /* Supported for only RadosStore */
-    lua_background = std::make_unique<rgw::lua::Background>(store, cct.get(), store->get_luarocks_path());
-    lua_background->start();
-  }
-
-  for (multimap<string, RGWFrontendConfig *>::iterator fiter = fe_map.begin();
-       fiter != fe_map.end(); ++fiter, ++fe_count) {
-    RGWFrontendConfig *config = fiter->second;
-    string framework = config->get_framework();
-
-    auto def_iter = fe_def_map.find(framework);
-    if (def_iter != fe_def_map.end()) {
-      config->set_default_config(*def_iter->second);
-    }
-
-    RGWFrontend *fe = NULL;
-
-    if (framework == "loadgen") {
-      int port;
-      config->get_val("port", 80, &port);
-      std::string uri_prefix;
-      config->get_val("prefix", "", &uri_prefix);
-
-      RGWProcessEnv env = { store, &rest, olog, port, uri_prefix, 
-                            auth_registry, &ratelimiting, lua_background.get()};
-
-      fe = new RGWLoadGenFrontend(env, config);
-    }
-    else if (framework == "beast") {
-      int port;
-      config->get_val("port", 80, &port);
-      std::string uri_prefix;
-      config->get_val("prefix", "", &uri_prefix);
-      RGWProcessEnv env{ store, &rest, olog, port, uri_prefix, 
-                         auth_registry, &ratelimiting, lua_background.get()};
-      fe = new RGWAsioFrontend(env, config, sched_ctx);
-    }
-
-    service_map_meta["frontend_type#" + stringify(fe_count)] = framework;
-    service_map_meta["frontend_config#" + stringify(fe_count)] = config->get_config();
-
-    if (fe == NULL) {
-      dout(0) << "WARNING: skipping unknown framework: " << framework << dendl;
-      continue;
-    }
-
-    dout(0) << "starting handler: " << fiter->first << dendl;
-    int r = fe->init();
-    if (r < 0) {
-      derr << "ERROR: failed initializing frontend" << dendl;
-      return -r;
-    }
-    r = fe->run();
-    if (r < 0) {
-      derr << "ERROR: failed run" << dendl;
-      return -r;
-    }
-
-    fes.push_back(fe);
-  }
-
-  r = store->register_to_service_map(&dp, "rgw", service_map_meta);
-  if (r < 0) {
-    derr << "ERROR: failed to register to service map: " << cpp_strerror(-r) << dendl;
-
-    /* ignore error */
-  }
-
-
-  std::unique_ptr<RGWRealmReloader> reloader;
-  std::unique_ptr<RGWPeriodPusher> pusher;
-  std::unique_ptr<RGWFrontendPauser> fe_pauser;
-  std::unique_ptr<RGWRealmWatcher> realm_watcher;
-  std::unique_ptr<RGWPauser> rgw_pauser;
-  if (store->get_name() == "rados") {
-    // add a watcher to respond to realm configuration changes
-    pusher = std::make_unique<RGWPeriodPusher>(&dp, store, null_yield);
-    fe_pauser = std::make_unique<RGWFrontendPauser>(fes, implicit_tenant_context, pusher.get());
-    rgw_pauser = std::make_unique<RGWPauser>();
-    rgw_pauser->add_pauser(fe_pauser.get());
-    if (lua_background) {
-      rgw_pauser->add_pauser(lua_background.get());
-    }
-    reloader = std::make_unique<RGWRealmReloader>(store, service_map_meta, rgw_pauser.get());
-
-    realm_watcher = std::make_unique<RGWRealmWatcher>(&dp, g_ceph_context,
-				  static_cast<rgw::sal::RadosStore*>(store)->svc()->zone->get_realm());
-    realm_watcher->add_watcher(RGWRealmNotify::Reload, *reloader);
-    realm_watcher->add_watcher(RGWRealmNotify::ZonesNeedPeriod, *pusher.get());
-  }
-=======
   main.init_ldap();
   main.init_opslog();
   main.init_tracepoints();
   main.init_lua();
   main.init_frontends2(nullptr /* RGWLib */);
   main.init_notification_endpoints();
->>>>>>> 221ee00a
 
 #if defined(HAVE_SYS_PRCTL_H)
   if (prctl(PR_SET_DUMPABLE, 1) == -1) {
