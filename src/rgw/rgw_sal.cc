// -*- mode:C++; tab-width:8; c-basic-offset:2; indent-tabs-mode:t -*-
// vim: ts=8 sw=2 smarttab ft=cpp

/*
 * Ceph - scalable distributed file system
 *
 * Copyright (C) 2019 Red Hat, Inc.
 *
 * This is free software; you can redistribute it and/or
 * modify it under the terms of the GNU Lesser General Public
 * License version 2.1, as published by the Free Software
 * Foundation. See file COPYING.
 *
 */

#include <errno.h>
#include <stdlib.h>
#include <system_error>
#include <unistd.h>
#include <sstream>

#include "common/errno.h"

#include "rgw_sal.h"
#include "rgw_sal_rados.h"
#include "driver/rados/config/store.h"
#include "driver/json_config/store.h"
#include "rgw_d3n_datacache.h"

#ifdef WITH_RADOSGW_DBSTORE
#include "rgw_sal_dbstore.h"
#include "driver/dbstore/config/store.h"
#endif

#ifdef WITH_RADOSGW_MOTR
#include "rgw_sal_motr.h"
#endif

#ifdef WITH_RADOSGW_DAOS
#include "rgw_sal_daos.h"
#endif

#define dout_subsys ceph_subsys_rgw

extern "C" {
extern rgw::sal::Driver* newRadosStore(void);
#ifdef WITH_RADOSGW_DBSTORE
extern rgw::sal::Driver* newDBStore(CephContext *cct);
#endif
#ifdef WITH_RADOSGW_MOTR
extern rgw::sal::Driver* newMotrStore(CephContext *cct);
#endif
#ifdef WITH_RADOSGW_DAOS
extern rgw::sal::Driver* newDaosStore(CephContext *cct);
#endif
extern rgw::sal::Driver* newBaseFilter(rgw::sal::Driver* next);

}

RGWObjState::RGWObjState() {
}

RGWObjState::~RGWObjState() {
}

RGWObjState::RGWObjState(const RGWObjState& rhs) : obj (rhs.obj) {
  is_atomic = rhs.is_atomic;
  has_attrs = rhs.has_attrs;
  exists = rhs.exists;
  size = rhs.size;
  accounted_size = rhs.accounted_size;
  mtime = rhs.mtime;
  epoch = rhs.epoch;
  if (rhs.obj_tag.length()) {
    obj_tag = rhs.obj_tag;
  }
  if (rhs.tail_tag.length()) {
    tail_tag = rhs.tail_tag;
  }
  write_tag = rhs.write_tag;
  fake_tag = rhs.fake_tag;
  shadow_obj = rhs.shadow_obj;
  has_data = rhs.has_data;
  if (rhs.data.length()) {
    data = rhs.data;
  }
  prefetch_data = rhs.prefetch_data;
  keep_tail = rhs.keep_tail;
  is_olh = rhs.is_olh;
  objv_tracker = rhs.objv_tracker;
  pg_ver = rhs.pg_ver;
  compressed = rhs.compressed;
}

rgw::sal::Driver* DriverManager::init_storage_provider(const DoutPrefixProvider* dpp,
						     CephContext* cct,
						     const Config& cfg,
						     bool use_gc_thread,
						     bool use_lc_thread,
						     bool quota_threads,
						     bool run_sync_thread,
						     bool run_reshard_thread,
						     bool use_cache,
						     bool use_gc)
{
  rgw::sal::Driver* driver{nullptr};

  if (cfg.store_name.compare("rados") == 0) {
    driver = newRadosStore();
    RGWRados* rados = static_cast<rgw::sal::RadosStore* >(driver)->getRados();

    if ((*rados).set_use_cache(use_cache)
                .set_use_datacache(false)
                .set_use_gc(use_gc)
                .set_run_gc_thread(use_gc_thread)
                .set_run_lc_thread(use_lc_thread)
                .set_run_quota_threads(quota_threads)
                .set_run_sync_thread(run_sync_thread)
                .set_run_reshard_thread(run_reshard_thread)
                .init_begin(cct, dpp) < 0) {
      delete driver;
      return nullptr;
    }
    if (driver->initialize(cct, dpp) < 0) {
      delete driver;
      return nullptr;
    }
    if (rados->init_complete(dpp) < 0) {
      delete driver;
      return nullptr;
    }
  }
  else if (cfg.store_name.compare("d3n") == 0) {
    driver = new rgw::sal::RadosStore();
    RGWRados* rados = new D3nRGWDataCache<RGWRados>;
    dynamic_cast<rgw::sal::RadosStore*>(driver)->setRados(rados);
    rados->set_store(static_cast<rgw::sal::RadosStore* >(driver));

    if ((*rados).set_use_cache(use_cache)
                .set_use_datacache(true)
                .set_run_gc_thread(use_gc_thread)
                .set_run_lc_thread(use_lc_thread)
                .set_run_quota_threads(quota_threads)
                .set_run_sync_thread(run_sync_thread)
                .set_run_reshard_thread(run_reshard_thread)
                .init_begin(cct, dpp) < 0) {
      delete driver;
      return nullptr;
    }
    if (driver->initialize(cct, dpp) < 0) {
      delete driver;
      return nullptr;
    }
    if (rados->init_complete(dpp) < 0) {
      delete driver;
      return nullptr;
    }

    lsubdout(cct, rgw, 1) << "rgw_d3n: rgw_d3n_l1_local_datacache_enabled=" <<
      cct->_conf->rgw_d3n_l1_local_datacache_enabled << dendl;
    lsubdout(cct, rgw, 1) << "rgw_d3n: rgw_d3n_l1_datacache_persistent_path='" <<
      cct->_conf->rgw_d3n_l1_datacache_persistent_path << "'" << dendl;
    lsubdout(cct, rgw, 1) << "rgw_d3n: rgw_d3n_l1_datacache_size=" <<
      cct->_conf->rgw_d3n_l1_datacache_size << dendl;
    lsubdout(cct, rgw, 1) << "rgw_d3n: rgw_d3n_l1_evict_cache_on_start=" <<
      cct->_conf->rgw_d3n_l1_evict_cache_on_start << dendl;
    lsubdout(cct, rgw, 1) << "rgw_d3n: rgw_d3n_l1_fadvise=" <<
      cct->_conf->rgw_d3n_l1_fadvise << dendl;
    lsubdout(cct, rgw, 1) << "rgw_d3n: rgw_d3n_l1_eviction_policy=" <<
      cct->_conf->rgw_d3n_l1_eviction_policy << dendl;
  }
#ifdef WITH_RADOSGW_DBSTORE
  else if (cfg.store_name.compare("dbstore") == 0) {
    driver = newDBStore(cct);

    if ((*(rgw::sal::DBStore*)driver).set_run_lc_thread(use_lc_thread)
                                    .initialize(cct, dpp) < 0) {
      delete driver;
      return nullptr;
    }
  }
#endif

#ifdef WITH_RADOSGW_MOTR
  else if (cfg.store_name.compare("motr") == 0) {
    driver = newMotrStore(cct);
    if (driver == nullptr) {
      ldpp_dout(dpp, 0) << "newMotrStore() failed!" << dendl;
      return driver;
    }
    ((rgw::sal::MotrStore *)driver)->init_metadata_cache(dpp, cct);

<<<<<<< HEAD
    return store;
=======
    /* XXX: temporary - create testid user */
    rgw_user testid_user("tenant", "tester", "ns");
    std::unique_ptr<rgw::sal::User> user = driver->get_user(testid_user);
    user->get_info().user_id = testid_user;
    user->get_info().display_name = "Motr Explorer";
    user->get_info().user_email = "tester@seagate.com";
    RGWAccessKey k1("0555b35654ad1656d804", "h7GhxuBLTrlhVUyxSPUKUV8r/2EI4ngqJxD7iBdBYLhwluN30JaT3Q==");
    user->get_info().access_keys["0555b35654ad1656d804"] = k1;

    ldpp_dout(dpp, 20) << "Store testid and user for Motr. User = " << user->get_info().user_id.id << dendl;
    int rc = user->store_user(dpp, null_yield, true);
    if (rc < 0) {
      ldpp_dout(dpp, 0) << "ERROR: failed to store testid user ar Motr: rc=" << rc << dendl;
    }

    // Read user info and compare.
    rgw_user ruser("", "tester", "");
    std::unique_ptr<rgw::sal::User> suser = driver->get_user(ruser);
    suser->get_info().user_id = ruser;
    rc = suser->load_user(dpp, null_yield);
    if (rc != 0) {
      ldpp_dout(dpp, 0) << "ERROR: failed to load testid user from Motr: rc=" << rc << dendl;
    } else {
      ldpp_dout(dpp, 20) << "Read and compare user info: " << dendl;
      ldpp_dout(dpp, 20) << "User id = " << suser->get_info().user_id.id << dendl;
      ldpp_dout(dpp, 20) << "User display name = " << suser->get_info().display_name << dendl;
      ldpp_dout(dpp, 20) << "User email = " << suser->get_info().user_email << dendl;
    }
  }
#endif

#ifdef WITH_RADOSGW_DAOS
  else if (cfg.store_name.compare("daos") == 0) {
    driver = newDaosStore(cct);
    if (driver == nullptr) {
      ldpp_dout(dpp, 0) << "newDaosStore() failed!" << dendl;
      return driver;
    }
    int ret = driver->initialize(cct, dpp);
    if (ret != 0) {
      ldpp_dout(dpp, 20) << "ERROR: store->initialize() failed: " << ret << dendl;
      delete driver;
      return nullptr;
    }
>>>>>>> dba44519
  }
#endif

  if (cfg.filter_name.compare("base") == 0) {
    rgw::sal::Driver* next = driver;
    driver = newBaseFilter(next);

    if (driver->initialize(cct, dpp) < 0) {
      delete driver;
      delete next;
      return nullptr;
    }
  }

  return driver;
}

rgw::sal::Driver* DriverManager::init_raw_storage_provider(const DoutPrefixProvider* dpp, CephContext* cct, const Config& cfg)
{
  rgw::sal::Driver* driver = nullptr;
  if (cfg.store_name.compare("rados") == 0) {
    driver = newRadosStore();
    RGWRados* rados = static_cast<rgw::sal::RadosStore* >(driver)->getRados();

    rados->set_context(cct);

    int ret = rados->init_svc(true, dpp);
    if (ret < 0) {
      ldout(cct, 0) << "ERROR: failed to init services (ret=" << cpp_strerror(-ret) << ")" << dendl;
      delete driver;
      return nullptr;
    }

    if (rados->init_rados() < 0) {
      delete driver;
      return nullptr;
    }
    if (driver->initialize(cct, dpp) < 0) {
      delete driver;
      return nullptr;
    }
  } else if (cfg.store_name.compare("dbstore") == 0) {
#ifdef WITH_RADOSGW_DBSTORE
    driver = newDBStore(cct);

    if ((*(rgw::sal::DBStore*)driver).initialize(cct, dpp) < 0) {
      delete driver;
      return nullptr;
    }
#else
    driver = nullptr;
#endif
  } else if (cfg.store_name.compare("motr") == 0) {
#ifdef WITH_RADOSGW_MOTR
    driver = newMotrStore(cct);
#else
    driver = nullptr;
#endif
  } else if (cfg.store_name.compare("daos") == 0) {
#ifdef WITH_RADOSGW_DAOS
    driver = newDaosStore(cct);

    if (driver->initialize(cct, dpp) < 0) {
      delete driver;
      return nullptr;
    }
#else
    driver = nullptr;
#endif
  }

  if (cfg.filter_name.compare("base") == 0) {
    rgw::sal::Driver* next = driver;
    driver = newBaseFilter(next);

    if (driver->initialize(cct, dpp) < 0) {
      delete driver;
      delete next;
      return nullptr;
    }
  }

  return driver;
}

void DriverManager::close_storage(rgw::sal::Driver* driver)
{
  if (!driver)
    return;

  driver->finalize();

  delete driver;
}

DriverManager::Config DriverManager::get_config(bool admin, CephContext* cct)
{
  DriverManager::Config cfg;

  // Get the store backend
  const auto& config_store = g_conf().get_val<std::string>("rgw_backend_store");
  if (config_store == "rados") {
    cfg.store_name = "rados";

    /* Check to see if d3n is configured, but only for non-admin */
    const auto& d3n = g_conf().get_val<bool>("rgw_d3n_l1_local_datacache_enabled");
    if (!admin && d3n) {
      if (g_conf().get_val<Option::size_t>("rgw_max_chunk_size") !=
	  g_conf().get_val<Option::size_t>("rgw_obj_stripe_size")) {
	lsubdout(cct, rgw_datacache, 0) << "rgw_d3n:  WARNING: D3N DataCache disabling (D3N requires that the chunk_size equals stripe_size)" << dendl;
      } else if (!g_conf().get_val<bool>("rgw_beast_enable_async")) {
	lsubdout(cct, rgw_datacache, 0) << "rgw_d3n:  WARNING: D3N DataCache disabling (D3N requires yield context - rgw_beast_enable_async=true)" << dendl;
      } else {
	cfg.store_name = "d3n";
      }
    }
  }
#ifdef WITH_RADOSGW_DBSTORE
  else if (config_store == "dbstore") {
    cfg.store_name = "dbstore";
  }
#endif
#ifdef WITH_RADOSGW_MOTR
  else if (config_store == "motr") {
    cfg.store_name = "motr";
  }
#endif
#ifdef WITH_RADOSGW_DAOS
  else if (config_store == "daos") {
    cfg.store_name = "daos";
  }
#endif

  // Get the filter
  cfg.filter_name = "none";
  const auto& config_filter = g_conf().get_val<std::string>("rgw_filter");
  if (config_filter == "base") {
    cfg.filter_name = "base";
  }

  return cfg;
}

auto DriverManager::create_config_store(const DoutPrefixProvider* dpp,
                                       std::string_view type)
  -> std::unique_ptr<rgw::sal::ConfigStore>
{
  try {
    if (type == "rados") {
      return rgw::rados::create_config_store(dpp);
#ifdef WITH_RADOSGW_DBSTORE
    } else if (type == "dbstore") {
      const auto uri = g_conf().get_val<std::string>("dbstore_config_uri");
      return rgw::dbstore::create_config_store(dpp, uri);
#endif
    } else if (type == "json") {
      auto filename = g_conf().get_val<std::string>("rgw_json_config");
      return rgw::sal::create_json_config_store(dpp, filename);
    } else {
      ldpp_dout(dpp, -1) << "ERROR: unrecognized config store type '"
          << type << "'" << dendl;
      return nullptr;
    }
  } catch (const std::exception& e) {
    ldpp_dout(dpp, -1) << "ERROR: failed to initialize config store '"
        << type << "': " << e.what() << dendl;
  }
  return nullptr;
}

namespace rgw::sal {
int Object::range_to_ofs(uint64_t obj_size, int64_t &ofs, int64_t &end)
{
  if (ofs < 0) {
    ofs += obj_size;
    if (ofs < 0)
      ofs = 0;
    end = obj_size - 1;
  } else if (end < 0) {
    end = obj_size - 1;
  }

  if (obj_size > 0) {
    if (ofs >= (off_t)obj_size) {
      return -ERANGE;
    }
    if (end >= (off_t)obj_size) {
      end = obj_size - 1;
    }
  }
  return 0;
}
} // namespace rgw::sal<|MERGE_RESOLUTION|>--- conflicted
+++ resolved
@@ -190,37 +190,7 @@
     }
     ((rgw::sal::MotrStore *)driver)->init_metadata_cache(dpp, cct);
 
-<<<<<<< HEAD
     return store;
-=======
-    /* XXX: temporary - create testid user */
-    rgw_user testid_user("tenant", "tester", "ns");
-    std::unique_ptr<rgw::sal::User> user = driver->get_user(testid_user);
-    user->get_info().user_id = testid_user;
-    user->get_info().display_name = "Motr Explorer";
-    user->get_info().user_email = "tester@seagate.com";
-    RGWAccessKey k1("0555b35654ad1656d804", "h7GhxuBLTrlhVUyxSPUKUV8r/2EI4ngqJxD7iBdBYLhwluN30JaT3Q==");
-    user->get_info().access_keys["0555b35654ad1656d804"] = k1;
-
-    ldpp_dout(dpp, 20) << "Store testid and user for Motr. User = " << user->get_info().user_id.id << dendl;
-    int rc = user->store_user(dpp, null_yield, true);
-    if (rc < 0) {
-      ldpp_dout(dpp, 0) << "ERROR: failed to store testid user ar Motr: rc=" << rc << dendl;
-    }
-
-    // Read user info and compare.
-    rgw_user ruser("", "tester", "");
-    std::unique_ptr<rgw::sal::User> suser = driver->get_user(ruser);
-    suser->get_info().user_id = ruser;
-    rc = suser->load_user(dpp, null_yield);
-    if (rc != 0) {
-      ldpp_dout(dpp, 0) << "ERROR: failed to load testid user from Motr: rc=" << rc << dendl;
-    } else {
-      ldpp_dout(dpp, 20) << "Read and compare user info: " << dendl;
-      ldpp_dout(dpp, 20) << "User id = " << suser->get_info().user_id.id << dendl;
-      ldpp_dout(dpp, 20) << "User display name = " << suser->get_info().display_name << dendl;
-      ldpp_dout(dpp, 20) << "User email = " << suser->get_info().user_email << dendl;
-    }
   }
 #endif
 
@@ -237,7 +207,6 @@
       delete driver;
       return nullptr;
     }
->>>>>>> dba44519
   }
 #endif
 
