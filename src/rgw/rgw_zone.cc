--- conflicted
+++ resolved
@@ -2553,17 +2553,13 @@
   encode_json("default_placement", default_placement, f);
   encode_json("realm_id", realm_id, f);
   encode_json("sync_policy", sync_policy, f);
-<<<<<<< HEAD
-
+  encode_json("enabled_features", enabled_features, f);
   {
     Formatter::ArraySection section(*f, "foreign_zones");
     for (auto& entry : foreign_zones) {
       encode_json("fz", entry.second, f);
     }
   }
-=======
-  encode_json("enabled_features", enabled_features, f);
->>>>>>> 123b8a3d
 }
 
 static void decode_zones(map<rgw_zone_id, RGWZone>& zones, JSONObj *o)
@@ -2608,7 +2604,8 @@
   default_placement.from_str(pr);
   JSONDecoder::decode_json("realm_id", realm_id, obj);
   JSONDecoder::decode_json("sync_policy", sync_policy, obj);
-<<<<<<< HEAD
+  JSONDecoder::decode_json("enabled_features", enabled_features, obj);
+
   vector<RGWForeignZone> fz_vec;
   JSONDecoder::decode_json("foreign_zones", fz_vec, obj);
   foreign_zones.clear();
@@ -2616,9 +2613,6 @@
     foreign_zones.emplace(fz.id, std::move(fz));
   }
   init_combined_zones();
-=======
-  JSONDecoder::decode_json("enabled_features", enabled_features, obj);
->>>>>>> 123b8a3d
 }
 
 void rgw_meta_sync_info::generate_test_instances(list<rgw_meta_sync_info*>& o)
