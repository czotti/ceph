// -*- mode:C++; tab-width:8; c-basic-offset:2; indent-tabs-mode:t -*-
// vim: ts=8 sw=2 smarttab ft=cpp

#include "rgw_metadata.h"

#include "rgw_mdlog.h"


#include "services/svc_meta.h"
#include "services/svc_meta_be_sobj.h"

#define dout_subsys ceph_subsys_rgw

using namespace std;

void LogStatusDump::dump(Formatter *f) const {
  string s;
  switch (status) {
    case MDLOG_STATUS_WRITE:
      s = "write";
      break;
    case MDLOG_STATUS_SETATTRS:
      s = "set_attrs";
      break;
    case MDLOG_STATUS_REMOVE:
      s = "remove";
      break;
    case MDLOG_STATUS_COMPLETE:
      s = "complete";
      break;
    case MDLOG_STATUS_ABORT:
      s = "abort";
      break;
    default:
      s = "unknown";
      break;
  }
  encode_json("status", s, f);
}

void encode_json(const char *name, const obj_version& v, Formatter *f)
{
  f->open_object_section(name);
  f->dump_string("tag", v.tag);
  f->dump_unsigned("ver", v.ver);
  f->close_section();
}

void decode_json_obj(obj_version& v, JSONObj *obj)
{
  JSONDecoder::decode_json("tag", v.tag, obj);
  JSONDecoder::decode_json("ver", v.ver, obj);
}

void RGWMetadataLogData::encode(bufferlist& bl) const {
  ENCODE_START(1, 1, bl);
  encode(read_version, bl);
  encode(write_version, bl);
  uint32_t s = (uint32_t)status;
  encode(s, bl);
  ENCODE_FINISH(bl);
}

void RGWMetadataLogData::decode(bufferlist::const_iterator& bl) {
   DECODE_START(1, bl);
   decode(read_version, bl);
   decode(write_version, bl);
   uint32_t s;
   decode(s, bl);
   status = (RGWMDLogStatus)s;
   DECODE_FINISH(bl);
}

void RGWMetadataLogData::dump(Formatter *f) const {
  encode_json("read_version", read_version, f);
  encode_json("write_version", write_version, f);
  encode_json("status", LogStatusDump(status), f);
}

void decode_json_obj(RGWMDLogStatus& status, JSONObj *obj) {
  string s;
  JSONDecoder::decode_json("status", s, obj);
  if (s == "complete") {
    status = MDLOG_STATUS_COMPLETE;
  } else if (s == "write") {
    status = MDLOG_STATUS_WRITE;
  } else if (s == "remove") {
    status = MDLOG_STATUS_REMOVE;
  } else if (s == "set_attrs") {
    status = MDLOG_STATUS_SETATTRS;
  } else if (s == "abort") {
    status = MDLOG_STATUS_ABORT;
  } else {
    status = MDLOG_STATUS_UNKNOWN;
  }
}

void RGWMetadataLogData::decode_json(JSONObj *obj) {
  JSONDecoder::decode_json("read_version", read_version, obj);
  JSONDecoder::decode_json("write_version", write_version, obj);
  JSONDecoder::decode_json("status", status, obj);
}

RGWMetadataHandler_GenericMetaBE::Put::Put(RGWMetadataHandler_GenericMetaBE *_handler,
					   RGWSI_MetaBackend_Handler::Op *_op,
					   string& _entry, RGWMetadataObject *_obj,
					   RGWObjVersionTracker& _objv_tracker,
					   optional_yield _y,
					   RGWMDLogSyncType _type, bool _from_remote_zone):
  handler(_handler), op(_op),
  entry(_entry), obj(_obj),
  objv_tracker(_objv_tracker),
  apply_type(_type),
  y(_y),
  from_remote_zone(_from_remote_zone)
{
}

int RGWMetadataHandler_GenericMetaBE::do_put_operate(Put *put_op, const DoutPrefixProvider *dpp)
{
  int r = put_op->put_pre(dpp);
  if (r != 0) { /* r can also be STATUS_NO_APPLY */
    return r;
  }

  r = put_op->put(dpp);
  if (r != 0) {
    return r;
  }

  r = put_op->put_post(dpp);
  if (r != 0) {  /* e.g., -error or STATUS_APPLIED */
    return r;
  }

  return 0;
}

int RGWMetadataHandler_GenericMetaBE::get(string& entry, RGWMetadataObject **obj, optional_yield y, const DoutPrefixProvider *dpp)
{
  return be_handler->call([&](RGWSI_MetaBackend_Handler::Op *op) {
    return do_get(op, entry, obj, y, dpp);
  });
}

int RGWMetadataHandler_GenericMetaBE::put(string& entry, RGWMetadataObject *obj, RGWObjVersionTracker& objv_tracker,
                                          optional_yield y, const DoutPrefixProvider *dpp, RGWMDLogSyncType type, bool from_remote_zone)
{
  return be_handler->call([&](RGWSI_MetaBackend_Handler::Op *op) {
    return do_put(op, entry, obj, objv_tracker, y, dpp, type, from_remote_zone);
  });
}

int RGWMetadataHandler_GenericMetaBE::remove(string& entry, RGWObjVersionTracker& objv_tracker, optional_yield y, const DoutPrefixProvider *dpp)
{
  return be_handler->call([&](RGWSI_MetaBackend_Handler::Op *op) {
    return do_remove(op, entry, objv_tracker, y, dpp);
  });
}

int RGWMetadataHandler_GenericMetaBE::mutate(const string& entry,
                                             const ceph::real_time& mtime,
                                             RGWObjVersionTracker *objv_tracker,
                                             optional_yield y,
                                             const DoutPrefixProvider *dpp,
                                             RGWMDLogStatus op_type,
                                             std::function<int()> f)
{
  return be_handler->call([&](RGWSI_MetaBackend_Handler::Op *op) {
    RGWSI_MetaBackend::MutateParams params(mtime, op_type);
    return op->mutate(entry,
                      params,
                      objv_tracker,
		      y,
                      f,
                      dpp);
  });
}

int RGWMetadataHandler_GenericMetaBE::get_shard_id(const string& entry, int *shard_id)
{
  return be_handler->call([&](RGWSI_MetaBackend_Handler::Op *op) {
    return op->get_shard_id(entry, shard_id);
  });
}

int RGWMetadataHandler_GenericMetaBE::list_keys_init(const DoutPrefixProvider *dpp, const string& marker, void **phandle)
{
  auto op = std::make_unique<RGWSI_MetaBackend_Handler::Op_ManagedCtx>(be_handler);

  int ret = op->list_init(dpp, marker);
  if (ret < 0) {
    return ret;
  }

  *phandle = (void *)op.release();

  return 0;
}

int RGWMetadataHandler_GenericMetaBE::list_keys_next(const DoutPrefixProvider *dpp, void *handle, int max, list<string>& keys, bool *truncated)
{
  auto op = static_cast<RGWSI_MetaBackend_Handler::Op_ManagedCtx *>(handle);

  int ret = op->list_next(dpp, max, &keys, truncated);
  if (ret < 0 && ret != -ENOENT) {
    return ret;
  }
  if (ret == -ENOENT) {
    if (truncated) {
      *truncated = false;
    }
    return 0;
  }

  return 0;
}

void RGWMetadataHandler_GenericMetaBE::list_keys_complete(void *handle)
{
  auto op = static_cast<RGWSI_MetaBackend_Handler::Op_ManagedCtx *>(handle);
  delete op;
}

string RGWMetadataHandler_GenericMetaBE::get_marker(void *handle)
{
  auto op = static_cast<RGWSI_MetaBackend_Handler::Op_ManagedCtx *>(handle);
  string marker;
  int r = op->list_get_marker(&marker);
  if (r < 0) {
    ldout(cct, 0) << "ERROR: " << __func__ << "(): list_get_marker() returned: r=" << r << dendl;
    /* not much else to do */
  }

  return marker;
}

RGWMetadataHandlerPut_SObj::RGWMetadataHandlerPut_SObj(RGWMetadataHandler_GenericMetaBE *handler,
                                                       RGWSI_MetaBackend_Handler::Op *op,
                                                       string& entry, RGWMetadataObject *obj, RGWObjVersionTracker& objv_tracker,
						       optional_yield y,
                                                       RGWMDLogSyncType type, bool from_remote_zone) : Put(handler, op, entry, obj, objv_tracker, y, type, from_remote_zone) {
}

int RGWMetadataHandlerPut_SObj::put_pre(const DoutPrefixProvider *dpp)
{
  int ret = get(&old_obj, dpp);
  if (ret < 0 && ret != -ENOENT) {
    return ret;
  }
  exists = (ret != -ENOENT);

  oo.reset(old_obj);

  auto old_ver = (!old_obj ? obj_version() : old_obj->get_version());
  auto old_mtime = (!old_obj ? ceph::real_time() : old_obj->get_mtime());

  // are we actually going to perform this put, or is it too old?
  if (!handler->check_versions(exists, old_ver, old_mtime,
                               objv_tracker.write_version, obj->get_mtime(),
                               apply_type)) {
    return STATUS_NO_APPLY;
  }

  objv_tracker.read_version = old_ver; /* maintain the obj version we just read */

  return 0;
}

int RGWMetadataHandlerPut_SObj::put(const DoutPrefixProvider *dpp)
{
  int ret = put_check(dpp);
  if (ret != 0) {
    return ret;
  }

  return put_checked(dpp);
}

int RGWMetadataHandlerPut_SObj::put_checked(const DoutPrefixProvider *dpp)
{
  RGWSI_MBSObj_PutParams params(obj->get_pattrs(), obj->get_mtime());

  encode_obj(&params.bl);

  int ret = op->put(entry, params, &objv_tracker, y, dpp);
  if (ret < 0) {
    return ret;
  }

  return 0;
}

class RGWMetadataTopHandler : public RGWMetadataHandler {
  struct iter_data {
    set<string> sections;
    set<string>::iterator iter;
  };

  struct Svc {
    RGWSI_Meta *meta{nullptr};
  } svc;

  RGWMetadataManager *mgr;

public:
  RGWMetadataTopHandler(RGWSI_Meta *meta_svc,
                        RGWMetadataManager *_mgr) : mgr(_mgr) {
    base_init(meta_svc->ctx());
    svc.meta = meta_svc;
  }

  string get_type() override { return string(); }

  RGWMetadataObject *get_meta_obj(JSONObj *jo, const obj_version& objv, const ceph::real_time& mtime) {
    return new RGWMetadataObject;
  }

  int get(string& entry, RGWMetadataObject **obj, optional_yield y, const DoutPrefixProvider *dpp) override {
    return -ENOTSUP;
  }

  int put(string& entry, RGWMetadataObject *obj, RGWObjVersionTracker& objv_tracker,
          optional_yield y, const DoutPrefixProvider *dpp, RGWMDLogSyncType type, bool from_remote_zone) override {
    return -ENOTSUP;
  }

  int remove(string& entry, RGWObjVersionTracker& objv_tracker, optional_yield y, const DoutPrefixProvider *dpp) override {
    return -ENOTSUP;
  }

  int mutate(const string& entry,
             const ceph::real_time& mtime,
             RGWObjVersionTracker *objv_tracker,
             optional_yield y,
             const DoutPrefixProvider *dpp,
             RGWMDLogStatus op_type,
             std::function<int()> f) {
    return -ENOTSUP;
  }

  int list_keys_init(const DoutPrefixProvider *dpp, const string& marker, void **phandle) override {
    iter_data *data = new iter_data;
    list<string> sections;
    mgr->get_sections(sections);
    for (auto& s : sections) {
      data->sections.insert(s);
    }
    data->iter = data->sections.lower_bound(marker);

    *phandle = data;

    return 0;
  }
  int list_keys_next(const DoutPrefixProvider *dpp, void *handle, int max, list<string>& keys, bool *truncated) override  {
    iter_data *data = static_cast<iter_data *>(handle);
    for (int i = 0; i < max && data->iter != data->sections.end(); ++i, ++(data->iter)) {
      keys.push_back(*data->iter);
    }

    *truncated = (data->iter != data->sections.end());

    return 0;
  }
  int list_keys_next(const DoutPrefixProvider *dpp, void *handle, int max, list<KeyInfo>& keys, bool *truncated) override  {
    iter_data *data = static_cast<iter_data *>(handle);
    for (int i = 0; i < max && data->iter != data->sections.end(); ++i, ++(data->iter)) {
      keys.push_back({*data->iter, *data->iter});
    }

    *truncated = (data->iter != data->sections.end());

    return 0;
  }
  void list_keys_complete(void *handle) override {
    iter_data *data = static_cast<iter_data *>(handle);

    delete data;
  }

  virtual string get_marker(void *handle) override {
    iter_data *data = static_cast<iter_data *>(handle);

    if (data->iter != data->sections.end()) {
      return *(data->iter);
    }

    return string();
  }
};

RGWMetadataHandlerPut_SObj::~RGWMetadataHandlerPut_SObj() {}

int RGWMetadataHandler::attach(RGWMetadataManager *manager)
{
  return manager->register_handler(this);
}

<<<<<<< HEAD
int RGWMetadataHandler::list_keys_next(const DoutPrefixProvider *dpp, void *handle, int max, list<string>& keys, bool *truncated)
{
  list<KeyInfo> kis;

  int r = list_keys_next(dpp, handle, max, kis, truncated);
  if (r < 0) {
    return r;
  }

  for (auto& ki : kis) {
    keys.push_back(ki.key);
  }
  return 0;
}

RGWMetadataHandler_GenericMetaBE::Put::Put(RGWMetadataHandler_GenericMetaBE *_handler,
					   RGWSI_MetaBackend_Handler::Op *_op,
					   string& _entry, RGWMetadataObject *_obj,
					   RGWObjVersionTracker& _objv_tracker,
					   optional_yield _y,
					   RGWMDLogSyncType _type, bool _from_remote_zone):
  handler(_handler), op(_op),
  entry(_entry), obj(_obj),
  objv_tracker(_objv_tracker),
  apply_type(_type),
  y(_y),
  from_remote_zone(_from_remote_zone)
{
}

RGWMetadataHandlerPut_SObj::RGWMetadataHandlerPut_SObj(RGWMetadataHandler_GenericMetaBE *handler, RGWSI_MetaBackend_Handler::Op *op,
                                                       string& entry, RGWMetadataObject *obj, RGWObjVersionTracker& objv_tracker,
						       optional_yield y,
                                                       RGWMDLogSyncType type, bool from_remote_zone) : Put(handler, op, entry, obj, objv_tracker, y, type, from_remote_zone) {
}

RGWMetadataHandlerPut_SObj::~RGWMetadataHandlerPut_SObj() {
}

int RGWMetadataHandlerPut_SObj::put_pre(const DoutPrefixProvider *dpp)
{
  int ret = get(&old_obj, dpp);
  if (ret < 0 && ret != -ENOENT) {
    return ret;
  }
  exists = (ret != -ENOENT);

  oo.reset(old_obj);

  auto old_ver = (!old_obj ? obj_version() : old_obj->get_version());
  auto old_mtime = (!old_obj ? ceph::real_time() : old_obj->get_mtime());

  // are we actually going to perform this put, or is it too old?
  if (!handler->check_versions(exists, old_ver, old_mtime,
                               objv_tracker.write_version, obj->get_mtime(),
                               apply_type)) {
    return STATUS_NO_APPLY;
  }

  objv_tracker.read_version = old_ver; /* maintain the obj version we just read */

  return 0;
}

int RGWMetadataHandlerPut_SObj::put(const DoutPrefixProvider *dpp)
{
  int ret = put_check(dpp);
  if (ret != 0) {
    return ret;
  }

  return put_checked(dpp);
}

int RGWMetadataHandlerPut_SObj::put_checked(const DoutPrefixProvider *dpp)
{
  RGWSI_MBSObj_PutParams params(obj->get_pattrs(), obj->get_mtime());
=======
RGWMetadataHandler::~RGWMetadataHandler() {}
>>>>>>> 221ee00a

obj_version& RGWMetadataObject::get_version()
{
  return objv;
}

<<<<<<< HEAD
int RGWMetadataHandler_GenericMetaBE::list_keys_next(const DoutPrefixProvider *dpp, void *handle, int max, list<KeyInfo>& keys, bool *truncated)
{
  auto op = static_cast<RGWSI_MetaBackend_Handler::Op_ManagedCtx *>(handle);

  int ret = op->list_next(dpp, max, &keys, truncated);
  if (ret < 0 && ret != -ENOENT) {
    return ret;
  }
  if (ret == -ENOENT) {
    if (truncated) {
      *truncated = false;
    }
    return 0;
  }

  return 0;
}

void RGWMetadataHandler_GenericMetaBE::list_keys_complete(void *handle)
=======
RGWMetadataManager::RGWMetadataManager(RGWSI_Meta *_meta_svc)
  : cct(_meta_svc->ctx()), meta_svc(_meta_svc)
>>>>>>> 221ee00a
{
  md_top_handler.reset(new RGWMetadataTopHandler(meta_svc, this));
}

RGWMetadataManager::~RGWMetadataManager()
{
}

int RGWMetadataManager::register_handler(RGWMetadataHandler *handler)
{
  string type = handler->get_type();

  if (handlers.find(type) != handlers.end())
    return -EEXIST;

  handlers[type] = handler;

  return 0;
}

RGWMetadataHandler *RGWMetadataManager::get_handler(const string& type)
{
  map<string, RGWMetadataHandler *>::iterator iter = handlers.find(type);
  if (iter == handlers.end())
    return NULL;

  return iter->second;
}

void RGWMetadataManager::parse_metadata_key(const string& metadata_key, string& type, string& entry)
{
  auto pos = metadata_key.find(':');
  if (pos == string::npos) {
    type = metadata_key;
  } else {
    type = metadata_key.substr(0, pos);
    entry = metadata_key.substr(pos + 1);
  }
}

int RGWMetadataManager::find_handler(const string& metadata_key, RGWMetadataHandler **handler, string& entry)
{
  string type;

  parse_metadata_key(metadata_key, type, entry);

  if (type.empty()) {
    *handler = md_top_handler.get();
    return 0;
  }

  map<string, RGWMetadataHandler *>::iterator iter = handlers.find(type);
  if (iter == handlers.end())
    return -ENOENT;

  *handler = iter->second;

  return 0;

}

int RGWMetadataManager::get(string& metadata_key, Formatter *f, optional_yield y, const DoutPrefixProvider *dpp)
{
  RGWMetadataHandler *handler;
  string entry;
  int ret = find_handler(metadata_key, &handler, entry);
  if (ret < 0) {
    return ret;
  }

  RGWMetadataObject *obj;

  ret = handler->get(entry, &obj, y, dpp);
  if (ret < 0) {
    return ret;
  }

  f->open_object_section("metadata_info");
  encode_json("key", metadata_key, f);
  encode_json("ver", obj->get_version(), f);
  real_time mtime = obj->get_mtime();
  if (!real_clock::is_zero(mtime)) {
    utime_t ut(mtime);
    encode_json("mtime", ut, f);
  }
  encode_json("data", *obj, f);
  f->close_section();

  delete obj;

  return 0;
}

int RGWMetadataManager::put(string& metadata_key, bufferlist& bl,
                            optional_yield y,
                            const DoutPrefixProvider *dpp,
                            RGWMDLogSyncType sync_type,
                            bool from_remote_zone,
                            obj_version *existing_version)
{
  RGWMetadataHandler *handler;
  string entry;

  int ret = find_handler(metadata_key, &handler, entry);
  if (ret < 0) {
    return ret;
  }

  JSONParser parser;
  if (!parser.parse(bl.c_str(), bl.length())) {
    return -EINVAL;
  }

  RGWObjVersionTracker objv_tracker;

  obj_version *objv = &objv_tracker.write_version;

  utime_t mtime;

  try {
    JSONDecoder::decode_json("key", metadata_key, &parser);
    JSONDecoder::decode_json("ver", *objv, &parser);
    JSONDecoder::decode_json("mtime", mtime, &parser);
  } catch (JSONDecoder::err& e) {
    return -EINVAL;
  }

  JSONObj *jo = parser.find_obj("data");
  if (!jo) {
    return -EINVAL;
  }
  RGWMetadataObject *obj = handler->get_meta_obj(jo, *objv, mtime.to_real_time());
  if (!obj) {
    return -EINVAL;
  }

  ret = handler->put(entry, obj, objv_tracker, y, dpp, sync_type, from_remote_zone);
  if (existing_version) {
    *existing_version = objv_tracker.read_version;
  }

  delete obj;

  return ret;
}

int RGWMetadataManager::remove(string& metadata_key, optional_yield y, const DoutPrefixProvider *dpp)
{
  RGWMetadataHandler *handler;
  string entry;

  int ret = find_handler(metadata_key, &handler, entry);
  if (ret < 0) {
    return ret;
  }

  RGWMetadataObject *obj;
  ret = handler->get(entry, &obj, y, dpp);
  if (ret < 0) {
    return ret;
  }
  RGWObjVersionTracker objv_tracker;
  objv_tracker.read_version = obj->get_version();
  delete obj;

  return handler->remove(entry, objv_tracker, y, dpp);
}

int RGWMetadataManager::mutate(const string& metadata_key,
                               const ceph::real_time& mtime,
                               RGWObjVersionTracker *objv_tracker,
                               optional_yield y,
                               const DoutPrefixProvider *dpp,
                               RGWMDLogStatus op_type,
                               std::function<int()> f)
{
  RGWMetadataHandler *handler;
  string entry;

  int ret = find_handler(metadata_key, &handler, entry);
  if (ret < 0) {
    return ret;
  }

  return handler->mutate(entry, mtime, objv_tracker, y, dpp, op_type, f);
}

int RGWMetadataManager::get_shard_id(const string& section, const string& entry, int *shard_id)
{
  RGWMetadataHandler *handler = get_handler(section);
  if (!handler) {
    return -EINVAL;
  }

  return handler->get_shard_id(entry, shard_id);
}

struct list_keys_handle {
  void *handle;
  RGWMetadataHandler *handler;
};

int RGWMetadataManager::list_keys_init(const DoutPrefixProvider *dpp, const string& section, void **handle)
{
  return list_keys_init(dpp, section, string(), handle);
}

int RGWMetadataManager::list_keys_init(const DoutPrefixProvider *dpp, const string& section,
                                       const string& marker, void **handle)
{
  string entry;
  RGWMetadataHandler *handler;

  int ret;

  ret = find_handler(section, &handler, entry);
  if (ret < 0) {
    return -ENOENT;
  }

  list_keys_handle *h = new list_keys_handle;
  h->handler = handler;
  ret = handler->list_keys_init(dpp, marker, &h->handle);
  if (ret < 0) {
    delete h;
    return ret;
  }

  *handle = (void *)h;

  return 0;
}

int RGWMetadataManager::list_keys_next(const DoutPrefixProvider *dpp, void *handle, int max, list<string>& keys, bool *truncated)
{
  list_keys_handle *h = static_cast<list_keys_handle *>(handle);

  RGWMetadataHandler *handler = h->handler;

  return handler->list_keys_next(dpp, h->handle, max, keys, truncated);
}

int RGWMetadataManager::list_keys_next(const DoutPrefixProvider *dpp, void *handle, int max, list<RGWMetadataHandler::KeyInfo>& keys, bool *truncated)
{
  list_keys_handle *h = static_cast<list_keys_handle *>(handle);

  RGWMetadataHandler *handler = h->handler;

  return handler->list_keys_next(dpp, h->handle, max, keys, truncated);
}

void RGWMetadataManager::list_keys_complete(void *handle)
{
  list_keys_handle *h = static_cast<list_keys_handle *>(handle);

  RGWMetadataHandler *handler = h->handler;

  handler->list_keys_complete(h->handle);
  delete h;
}

string RGWMetadataManager::get_marker(void *handle)
{
  list_keys_handle *h = static_cast<list_keys_handle *>(handle);

  return h->handler->get_marker(h->handle);
}

void RGWMetadataManager::dump_log_entry(cls_log_entry& entry, Formatter *f)
{
  f->open_object_section("entry");
  f->dump_string("id", entry.id);
  f->dump_string("section", entry.section);
  f->dump_string("name", entry.name);
  entry.timestamp.gmtime_nsec(f->dump_stream("timestamp"));

  try {
    RGWMetadataLogData log_data;
    auto iter = entry.data.cbegin();
    decode(log_data, iter);

    encode_json("data", log_data, f);
  } catch (buffer::error& err) {
    lderr(cct) << "failed to decode log entry: " << entry.section << ":" << entry.name<< " ts=" << entry.timestamp << dendl;
  }
  f->close_section();
}

void RGWMetadataManager::get_sections(list<string>& sections)
{
  for (map<string, RGWMetadataHandler *>::iterator iter = handlers.begin(); iter != handlers.end(); ++iter) {
    sections.push_back(iter->first);
  }
}
<|MERGE_RESOLUTION|>--- conflicted
+++ resolved
@@ -216,6 +216,24 @@
   return 0;
 }
 
+int RGWMetadataHandler_GenericMetaBE::list_keys_next(const DoutPrefixProvider *dpp, void *handle, int max, list<KeyInfo>& keys, bool *truncated)
+{
+  auto op = static_cast<RGWSI_MetaBackend_Handler::Op_ManagedCtx *>(handle);
+
+  int ret = op->list_next(dpp, max, &keys, truncated);
+  if (ret < 0 && ret != -ENOENT) {
+    return ret;
+  }
+  if (ret == -ENOENT) {
+    if (truncated) {
+      *truncated = false;
+    }
+    return 0;
+  }
+
+  return 0;
+}
+
 void RGWMetadataHandler_GenericMetaBE::list_keys_complete(void *handle)
 {
   auto op = static_cast<RGWSI_MetaBackend_Handler::Op_ManagedCtx *>(handle);
@@ -396,7 +414,6 @@
   return manager->register_handler(this);
 }
 
-<<<<<<< HEAD
 int RGWMetadataHandler::list_keys_next(const DoutPrefixProvider *dpp, void *handle, int max, list<string>& keys, bool *truncated)
 {
   list<KeyInfo> kis;
@@ -412,101 +429,15 @@
   return 0;
 }
 
-RGWMetadataHandler_GenericMetaBE::Put::Put(RGWMetadataHandler_GenericMetaBE *_handler,
-					   RGWSI_MetaBackend_Handler::Op *_op,
-					   string& _entry, RGWMetadataObject *_obj,
-					   RGWObjVersionTracker& _objv_tracker,
-					   optional_yield _y,
-					   RGWMDLogSyncType _type, bool _from_remote_zone):
-  handler(_handler), op(_op),
-  entry(_entry), obj(_obj),
-  objv_tracker(_objv_tracker),
-  apply_type(_type),
-  y(_y),
-  from_remote_zone(_from_remote_zone)
-{
-}
-
-RGWMetadataHandlerPut_SObj::RGWMetadataHandlerPut_SObj(RGWMetadataHandler_GenericMetaBE *handler, RGWSI_MetaBackend_Handler::Op *op,
-                                                       string& entry, RGWMetadataObject *obj, RGWObjVersionTracker& objv_tracker,
-						       optional_yield y,
-                                                       RGWMDLogSyncType type, bool from_remote_zone) : Put(handler, op, entry, obj, objv_tracker, y, type, from_remote_zone) {
-}
-
-RGWMetadataHandlerPut_SObj::~RGWMetadataHandlerPut_SObj() {
-}
-
-int RGWMetadataHandlerPut_SObj::put_pre(const DoutPrefixProvider *dpp)
-{
-  int ret = get(&old_obj, dpp);
-  if (ret < 0 && ret != -ENOENT) {
-    return ret;
-  }
-  exists = (ret != -ENOENT);
-
-  oo.reset(old_obj);
-
-  auto old_ver = (!old_obj ? obj_version() : old_obj->get_version());
-  auto old_mtime = (!old_obj ? ceph::real_time() : old_obj->get_mtime());
-
-  // are we actually going to perform this put, or is it too old?
-  if (!handler->check_versions(exists, old_ver, old_mtime,
-                               objv_tracker.write_version, obj->get_mtime(),
-                               apply_type)) {
-    return STATUS_NO_APPLY;
-  }
-
-  objv_tracker.read_version = old_ver; /* maintain the obj version we just read */
-
-  return 0;
-}
-
-int RGWMetadataHandlerPut_SObj::put(const DoutPrefixProvider *dpp)
-{
-  int ret = put_check(dpp);
-  if (ret != 0) {
-    return ret;
-  }
-
-  return put_checked(dpp);
-}
-
-int RGWMetadataHandlerPut_SObj::put_checked(const DoutPrefixProvider *dpp)
-{
-  RGWSI_MBSObj_PutParams params(obj->get_pattrs(), obj->get_mtime());
-=======
 RGWMetadataHandler::~RGWMetadataHandler() {}
->>>>>>> 221ee00a
 
 obj_version& RGWMetadataObject::get_version()
 {
   return objv;
 }
 
-<<<<<<< HEAD
-int RGWMetadataHandler_GenericMetaBE::list_keys_next(const DoutPrefixProvider *dpp, void *handle, int max, list<KeyInfo>& keys, bool *truncated)
-{
-  auto op = static_cast<RGWSI_MetaBackend_Handler::Op_ManagedCtx *>(handle);
-
-  int ret = op->list_next(dpp, max, &keys, truncated);
-  if (ret < 0 && ret != -ENOENT) {
-    return ret;
-  }
-  if (ret == -ENOENT) {
-    if (truncated) {
-      *truncated = false;
-    }
-    return 0;
-  }
-
-  return 0;
-}
-
-void RGWMetadataHandler_GenericMetaBE::list_keys_complete(void *handle)
-=======
 RGWMetadataManager::RGWMetadataManager(RGWSI_Meta *_meta_svc)
   : cct(_meta_svc->ctx()), meta_svc(_meta_svc)
->>>>>>> 221ee00a
 {
   md_top_handler.reset(new RGWMetadataTopHandler(meta_svc, this));
 }
