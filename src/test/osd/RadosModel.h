--- conflicted
+++ resolved
@@ -1005,14 +1005,10 @@
       completions(3),
       oid(oid),
       snap(0),
-<<<<<<< HEAD
+      balance_reads(balance_reads),
       results(3),
       retvals(3),
       waiting_on(0),
-=======
-      balance_reads(balance_reads),
-      retval(0),
->>>>>>> 557c6530
       attrretval(0)
   {}
 		
@@ -1086,8 +1082,13 @@
       op.omap_get_header(&header, 0);
     }
     op.getxattrs(&xattrs, 0);
-<<<<<<< HEAD
-    assert(!context->io_ctx.aio_operate(context->prefix+oid, completions[0], &op, 0));
+
+    unsigned flags = 0;
+    if (balance_reads)
+      flags |= librados::OPERATION_BALANCE_READS;
+
+    assert(!context->io_ctx.aio_operate(context->prefix+oid, completions[0], &op,
+					flags, NULL));
     waiting_on++;
  
     // send 2 pipelined reads on the same object/snap. This can help testing
@@ -1104,13 +1105,6 @@
       waiting_on++;
     }
 
-=======
-    unsigned flags = 0;
-    if (balance_reads)
-      flags |= librados::OPERATION_BALANCE_READS;
-    assert(!context->io_ctx.aio_operate(context->prefix+oid, completion, &op,
-					flags, NULL));
->>>>>>> 557c6530
     if (snap >= 0) {
       context->io_ctx.snap_set_read(0);
     }
