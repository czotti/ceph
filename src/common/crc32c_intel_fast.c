--- conflicted
+++ resolved
@@ -1,9 +1,5 @@
 #include "acconfig.h"
-<<<<<<< HEAD
 #include "include/int_types.h"
-
-=======
->>>>>>> d6ec7891
 #include "common/crc32c_intel_baseline.h"
 
 extern unsigned int crc32_iscsi_00(unsigned char const *buffer, int len, unsigned int crc);
